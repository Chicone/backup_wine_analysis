

[12:54:08] ------------------------ RUN SCRIPT -------------------------
[12:54:08] Configuration Parameters
            Task: classification
       Wine kind: pinot_noir
        Datasets: pinot_noir_changins
    Feature type: tic
      Classifier: RGC
         Repeats: 10
       Normalize: True
      Decimation: 10
            Sync: False
          Region: origin
         CV type: LOOPC
        RT range: {'max': 30000, 'min': 0}
Confusion matrix: False
[12:54:18] Applying RT range: 0 to 2904 (capped at 2904)


[13:36:08] ------------------------ RUN SCRIPT -------------------------
[13:36:08] Configuration Parameters
            Task: classification
       Wine kind: pinot_noir
        Datasets: pinot_noir_changins
    Feature type: tic
      Classifier: RGC
         Repeats: 10
       Normalize: True
      Decimation: 10
            Sync: False
          Region: origin
         CV type: LOOPC
        RT range: {'max': 30000, 'min': 0}
Confusion matrix: False
[13:36:10] Applying RT range: 0 to 2904 (capped at 2904)
[13:36:52] Mean Balanced Accuracy: 0.786 ± 0.115


[13:55:38] ------------------------ RUN SCRIPT -------------------------
[13:55:38] Configuration Parameters
            Task: classification
       Wine kind: pinot_noir
        Datasets: pinot_noir_changins
    Feature type: tic
      Classifier: RGC
         Repeats: 10
       Normalize: True
      Decimation: 10
            Sync: False
          Region: origin
         CV type: LOO
        RT range: {'max': 30000, 'min': 0}
Confusion matrix: False
[13:55:41] Applying RT range: 0 to 2904 (capped at 2904)
[13:56:56] Mean Balanced Accuracy: 0.859 ± 0.348


[13:57:46] ------------------------ RUN SCRIPT -------------------------
[13:57:46] Configuration Parameters
            Task: classification
       Wine kind: pinot_noir
        Datasets: pinot_noir_changins
    Feature type: tic
      Classifier: RGC
         Repeats: 10
       Normalize: True
      Decimation: 10
            Sync: False
          Region: origin
         CV type: LOO
        RT range: {'max': 30000, 'min': 0}
Confusion matrix: False
[13:57:49] Applying RT range: 0 to 2904 (capped at 2904)
[13:58:23] Mean Balanced Accuracy: 0.859 ± 0.348


[13:59:53] ------------------------ RUN SCRIPT -------------------------
[13:59:53] Configuration Parameters
            Task: classification
       Wine kind: pinot_noir
        Datasets: pinot_noir_changins
    Feature type: tic
      Classifier: RGC
         Repeats: 10
       Normalize: True
      Decimation: 10
            Sync: False
          Region: origin
         CV type: LOO
        RT range: {'max': 30000, 'min': 0}
Confusion matrix: False
[13:59:56] Applying RT range: 0 to 2904 (capped at 2904)
[14:00:08] Mean Balanced Accuracy: 0.859 ± 0.348


[14:00:59] ------------------------ RUN SCRIPT -------------------------
[14:00:59] Configuration Parameters
            Task: classification
       Wine kind: pinot_noir
        Datasets: pinot_noir_changins
    Feature type: tic
      Classifier: RGC
         Repeats: 10
       Normalize: True
      Decimation: 10
            Sync: False
          Region: origin
         CV type: LOO
        RT range: {'max': 30000, 'min': 0}
Confusion matrix: False
[14:01:01] Applying RT range: 0 to 2904 (capped at 2904)
[14:01:15] Mean Balanced Accuracy: 0.859 ± 0.348


[14:02:35] ------------------------ RUN SCRIPT -------------------------
[14:02:35] Configuration Parameters
            Task: classification
       Wine kind: pinot_noir
        Datasets: pinot_noir_changins
    Feature type: tic
      Classifier: RGC
         Repeats: 10
       Normalize: True
      Decimation: 10
            Sync: False
          Region: origin
         CV type: LOO
        RT range: {'max': 30000, 'min': 0}
Confusion matrix: False
[14:02:37] Applying RT range: 0 to 2904 (capped at 2904)
[14:02:49] Mean Balanced Accuracy: 0.859 ± 0.348


2025-06-20 10:22:15 — INFO — ------------------------ RUN SCRIPT -------------------------
2025-06-20 10:22:15 — INFO — Configuration Parameters
            Task: classification
       Wine kind: pinot_noir
        Datasets: pinot_noir_changins
    Feature type: tic_tis
      Classifier: RGC
         Repeats: 200
       Normalize: True
      Decimation: 10
            Sync: False
          Region: origin
         CV type: LOO
        RT range: {'max': 30000, 'min': 0}
Confusion matrix: False
2025-06-20 10:22:17 — INFO — Applying RT range: 0 to 2904 (capped at 2904)


2025-06-20 10:23:20 — INFO — ------------------------ RUN SCRIPT -------------------------
2025-06-20 10:23:20 — INFO — Configuration Parameters
            Task: classification
       Wine kind: pinot_noir
        Datasets: pinot_noir_changins
    Feature type: tic_tis
      Classifier: RGC
         Repeats: 200
       Normalize: True
      Decimation: 10
            Sync: False
          Region: origin
         CV type: LOO
        RT range: {'max': 30000, 'min': 0}
Confusion matrix: False
2025-06-20 10:23:23 — INFO — Applying RT range: 0 to 2904 (capped at 2904)


2025-06-20 10:34:20 — INFO — ------------------------ RUN SCRIPT -------------------------
2025-06-20 10:34:20 — INFO — Configuration Parameters
            Task: classification
       Wine kind: pinot_noir
        Datasets: pinot_noir_changins
    Feature type: tic_tis
      Classifier: RGC
         Repeats: 200
       Normalize: True
      Decimation: 10
            Sync: False
          Region: origin
         CV type: LOO
        RT range: {'max': 30000, 'min': 0}
Confusion matrix: False
2025-06-20 10:34:22 — INFO — Applying RT range: 0 to 2904 (capped at 2904)


2025-06-20 11:02:40 — INFO — ------------------------ RUN SCRIPT -------------------------
2025-06-20 11:02:40 — INFO — Configuration Parameters
            Task: classification
       Wine kind: pinot_noir
        Datasets: pinot_noir_changins
    Feature type: tic_tis
      Classifier: RGC
         Repeats: 200
       Normalize: True
      Decimation: 10
            Sync: False
          Region: origin
         CV type: LOOPC
        RT range: {'max': 30000, 'min': 0}
Confusion matrix: False
2025-06-20 11:02:43 — INFO — Applying RT range: 0 to 2904 (capped at 2904)


2025-06-20 11:05:21 — INFO — ------------------------ RUN SCRIPT -------------------------
2025-06-20 11:05:21 — INFO — Configuration Parameters
            Task: classification
       Wine kind: pinot_noir
        Datasets: pinot_noir_changins
    Feature type: tic_tis
      Classifier: RGC
         Repeats: 200
       Normalize: True
      Decimation: 10
            Sync: False
          Region: origin
         CV type: LOOPC
        RT range: {'max': 30000, 'min': 0}
Confusion matrix: False
2025-06-20 11:05:23 — INFO — Applying RT range: 0 to 2904 (capped at 2904)


2025-06-20 11:11:53 — INFO — ------------------------ RUN SCRIPT -------------------------
2025-06-20 11:11:53 — INFO — Configuration Parameters
            Task: classification
       Wine kind: pinot_noir
        Datasets: pinot_noir_changins
    Feature type: tic_tis
      Classifier: RGC
         Repeats: 200
       Normalize: True
      Decimation: 10
            Sync: False
          Region: origin
         CV type: LOOPC
        RT range: {'max': 30000, 'min': 0}
Confusion matrix: False
2025-06-20 11:11:56 — INFO — Applying RT range: 0 to 2904 (capped at 2904)


2025-06-20 11:15:43 — INFO — ------------------------ RUN SCRIPT -------------------------
2025-06-20 11:15:43 — INFO — Configuration Parameters
            Task: classification
       Wine kind: pinot_noir
        Datasets: pinot_noir_changins
    Feature type: tic_tis
      Classifier: RGC
         Repeats: 200
       Normalize: True
      Decimation: 10
            Sync: False
          Region: origin
         CV type: LOO
        RT range: {'max': 30000, 'min': 0}
Confusion matrix: False
2025-06-20 11:15:46 — INFO — Applying RT range: 0 to 2904 (capped at 2904)


2025-06-20 11:23:55 — INFO — ------------------------ RUN SCRIPT -------------------------
2025-06-20 11:23:55 — INFO — Configuration Parameters
            Task: classification
       Wine kind: pinot_noir
        Datasets: pinot_noir_changins
    Feature type: tic_tis
      Classifier: RGC
         Repeats: 200
       Normalize: True
      Decimation: 10
            Sync: False
          Region: origin
         CV type: LOO
        RT range: {'max': 30000, 'min': 0}
Confusion matrix: False
2025-06-20 11:23:58 — INFO — Applying RT range: 0 to 2904 (capped at 2904)


2025-06-20 11:35:55 — INFO — ------------------------ RUN SCRIPT -------------------------
2025-06-20 11:35:55 — INFO — Configuration Parameters
            Task: classification
       Wine kind: pinot_noir
        Datasets: pinot_noir_changins
    Feature type: tic_tis
      Classifier: RGC
         Repeats: 200
       Normalize: True
      Decimation: 10
            Sync: False
          Region: origin
         CV type: LOO
        RT range: {'max': 30000, 'min': 0}
Confusion matrix: False
2025-06-20 11:35:57 — INFO — Applying RT range: 0 to 2904 (capped at 2904)


2025-06-20 11:42:37 — INFO — ------------------------ RUN SCRIPT -------------------------
2025-06-20 11:42:37 — INFO — Configuration Parameters
            Task: classification
       Wine kind: pinot_noir
        Datasets: pinot_noir_changins
    Feature type: tic_tis
      Classifier: RGC
         Repeats: 200
       Normalize: True
      Decimation: 10
            Sync: False
          Region: origin
         CV type: LOO
        RT range: {'max': 30000, 'min': 0}
Confusion matrix: False
2025-06-20 11:42:39 — INFO — Applying RT range: 0 to 2904 (capped at 2904)


2025-06-20 13:36:08 — INFO — ------------------------ RUN SCRIPT -------------------------
2025-06-20 13:36:08 — INFO — Configuration Parameters
            Task: classification
       Wine kind: pinot_noir
        Datasets: pinot_noir_changins
    Feature type: tic_tis
      Classifier: RGC
         Repeats: 200
       Normalize: True
      Decimation: 10
            Sync: False
          Region: winery
         CV type: stratified
        RT range: {'max': 30000, 'min': 0}
Confusion matrix: False
2025-06-20 13:36:10 — INFO — Applying RT range: 0 to 2904 (capped at 2904)


2025-06-20 13:47:44 — INFO — ------------------------ RUN SCRIPT -------------------------
2025-06-20 13:47:44 — INFO — Configuration Parameters
            Task: classification
       Wine kind: pinot_noir
        Datasets: pinot_noir_changins
    Feature type: tic_tis
      Classifier: RGC
         Repeats: 200
       Normalize: True
      Decimation: 10
            Sync: False
          Region: winery
         CV type: stratified
        RT range: {'max': 30000, 'min': 0}
Confusion matrix: False
2025-06-20 13:47:46 — INFO — Applying RT range: 0 to 2904 (capped at 2904)


2025-07-15 08:27:30 — INFO — ------------------------ RUN SCRIPT -------------------------
2025-07-15 08:27:30 — INFO — Configuration Parameters
                Task: classification
           Wine kind: pinot_noir
            Datasets: pinot_noir_changins
        Feature type: tic_tis
          Classifier: RGC
             Repeats: 4
           Normalize: True
          Decimation: 10
                Sync: False
 Year Classification: False
              Region: burgundy
             CV type: stratified
            RT range: {'max': 30000, 'min': 0}
    Confusion matrix: False
2025-07-15 08:27:32 — INFO — Applying RT range: 0 to 2904 (capped at 2904)


2025-07-15 09:25:53 — INFO — ------------------------ RUN SCRIPT -------------------------
2025-07-15 09:25:53 — INFO — Configuration Parameters
                Task: classification
           Wine kind: pinot_noir
            Datasets: pinot_noir_changins
        Feature type: tic_tis
          Classifier: RGC
             Repeats: 1
           Normalize: True
          Decimation: 10
                Sync: False
 Year Classification: False
              Region: origin
             CV type: LOO
            RT range: {'max': 30000, 'min': 0}
    Confusion matrix: False
2025-07-15 09:25:55 — INFO — Applying RT range: 0 to 2904 (capped at 2904)
2025-07-15 09:28:20 — INFO — Mean Balanced Accuracy: 0.859 ± 0.348


2025-07-15 10:52:21 — INFO — ------------------------ RUN SCRIPT -------------------------
2025-07-15 10:52:21 — INFO — Configuration Parameters
                Task: classification
           Wine kind: pinot_noir
            Datasets: pinot_noir_changins
        Feature type: tic_tis
          Classifier: RGC
             Repeats: 1
           Normalize: True
          Decimation: 10
                Sync: False
 Year Classification: False
              Region: origin
             CV type: LOO
            RT range: {'max': 30000, 'min': 0}
    Confusion matrix: False
2025-07-15 10:52:23 — INFO — Applying RT range: 0 to 2904 (capped at 2904)
2025-07-15 10:52:52 — INFO — Mean Balanced Accuracy: 0.859 ± 0.348


2025-07-15 12:21:20 — INFO — ------------------------ RUN SCRIPT -------------------------
2025-07-15 12:21:20 — INFO — Configuration Parameters
                Task: classification
           Wine kind: pinot_noir
            Datasets: pinot_noir_changins
        Feature type: tic_tis
          Classifier: RGC
             Repeats: 1
           Normalize: True
          Decimation: 10
                Sync: False
 Year Classification: False
              Region: origin
             CV type: LOO
            RT range: {'max': 30000, 'min': 0}
    Confusion matrix: False
2025-07-15 12:21:22 — INFO — Applying RT range: 0 to 2904 (capped at 2904)


2025-07-15 12:29:35 — INFO — ------------------------ RUN SCRIPT -------------------------
2025-07-15 12:29:35 — INFO — Configuration Parameters
                Task: classification
           Wine kind: pinot_noir
            Datasets: pinot_noir_changins
        Feature type: tic_tis
          Classifier: RGC
             Repeats: 1
           Normalize: True
          Decimation: 10
                Sync: False
 Year Classification: False
              Region: burgundy
             CV type: LOO
            RT range: {'max': 30000, 'min': 0}
    Confusion matrix: False
2025-07-15 12:29:37 — INFO — Applying RT range: 0 to 2904 (capped at 2904)


2025-07-15 12:30:46 — INFO — ------------------------ RUN SCRIPT -------------------------
2025-07-15 12:30:46 — INFO — Configuration Parameters
                Task: classification
           Wine kind: pinot_noir
            Datasets: pinot_noir_changins
        Feature type: tic_tis
          Classifier: RGC
             Repeats: 1
           Normalize: True
          Decimation: 10
                Sync: False
 Year Classification: False
              Region: burgundy
             CV type: LOO
            RT range: {'max': 30000, 'min': 0}
    Confusion matrix: False
2025-07-15 12:30:48 — INFO — Applying RT range: 0 to 2904 (capped at 2904)


2025-07-15 12:39:55 — INFO — ------------------------ RUN SCRIPT -------------------------
2025-07-15 12:39:55 — INFO — Configuration Parameters
                Task: classification
           Wine kind: pinot_noir
            Datasets: pinot_noir_changins
        Feature type: tic_tis
          Classifier: RGC
             Repeats: 1
           Normalize: True
          Decimation: 10
                Sync: False
 Year Classification: False
              Region: origin
             CV type: LOO
            RT range: {'max': 30000, 'min': 0}
    Confusion matrix: False
2025-07-15 12:39:57 — INFO — Applying RT range: 0 to 2904 (capped at 2904)


2025-07-15 12:42:55 — INFO — ------------------------ RUN SCRIPT -------------------------
2025-07-15 12:42:55 — INFO — Configuration Parameters
                Task: classification
           Wine kind: pinot_noir
            Datasets: pinot_noir_changins
        Feature type: tic_tis
          Classifier: RGC
             Repeats: 1
           Normalize: True
          Decimation: 10
                Sync: False
 Year Classification: False
              Region: origin
             CV type: LOO
            RT range: {'max': 30000, 'min': 0}
    Confusion matrix: False
2025-07-15 12:42:57 — INFO — Applying RT range: 0 to 2904 (capped at 2904)
2025-07-15 12:43:38 — INFO — Mean Balanced Accuracy: 0.859 ± 0.348


2025-07-15 12:52:15 — INFO — ------------------------ RUN SCRIPT -------------------------
2025-07-15 12:52:15 — INFO — Configuration Parameters
                Task: classification
           Wine kind: pinot_noir
            Datasets: pinot_noir_changins
        Feature type: tic_tis
          Classifier: RGC
             Repeats: 1
           Normalize: True
          Decimation: 10
                Sync: False
 Year Classification: False
              Region: origin
             CV type: LOO
            RT range: {'max': 30000, 'min': 0}
    Confusion matrix: False
2025-07-15 12:52:17 — INFO — Applying RT range: 0 to 2904 (capped at 2904)
2025-07-15 12:52:28 — INFO — Mean Balanced Accuracy: 0.859 ± 0.348


2025-07-15 12:53:00 — INFO — ------------------------ RUN SCRIPT -------------------------
2025-07-15 12:53:00 — INFO — Configuration Parameters
                Task: classification
           Wine kind: pinot_noir
            Datasets: pinot_noir_changins
        Feature type: tic_tis
          Classifier: RGC
             Repeats: 1
           Normalize: True
          Decimation: 10
                Sync: False
 Year Classification: False
              Region: origin
             CV type: LOO
            RT range: {'max': 30000, 'min': 0}
    Confusion matrix: False
2025-07-15 12:53:02 — INFO — Applying RT range: 0 to 2904 (capped at 2904)
2025-07-15 12:53:13 — INFO — Mean Balanced Accuracy: 0.859 ± 0.348


2025-07-15 12:54:08 — INFO — ------------------------ RUN SCRIPT -------------------------
2025-07-15 12:54:08 — INFO — Configuration Parameters
                Task: classification
           Wine kind: pinot_noir
            Datasets: pinot_noir_changins
        Feature type: tic_tis
          Classifier: RGC
             Repeats: 1
           Normalize: True
          Decimation: 10
                Sync: False
 Year Classification: False
              Region: origin
             CV type: LOO
            RT range: {'max': 30000, 'min': 0}
    Confusion matrix: False
2025-07-15 12:54:10 — INFO — Applying RT range: 0 to 2904 (capped at 2904)
2025-07-15 12:54:23 — INFO — Mean Balanced Accuracy: 0.859 ± 0.348


2025-07-15 13:03:41 — INFO — ------------------------ RUN SCRIPT -------------------------
2025-07-15 13:03:41 — INFO — Configuration Parameters
                Task: classification
           Wine kind: pinot_noir
            Datasets: pinot_noir_changins
        Feature type: tic_tis
          Classifier: RGC
             Repeats: 1
           Normalize: True
          Decimation: 10
                Sync: False
 Year Classification: False
              Region: origin
             CV type: LOO
            RT range: {'max': 30000, 'min': 0}
    Confusion matrix: False
2025-07-15 13:03:43 — INFO — Applying RT range: 0 to 2904 (capped at 2904)


2025-07-15 13:26:31 — INFO — ------------------------ RUN SCRIPT -------------------------
2025-07-15 13:26:31 — INFO — Configuration Parameters
                Task: classification
           Wine kind: pinot_noir
            Datasets: pinot_noir_changins
        Feature type: tic_tis
          Classifier: RGC
             Repeats: 1
           Normalize: True
          Decimation: 10
                Sync: False
 Year Classification: False
              Region: origin
             CV type: LOO
            RT range: {'max': 30000, 'min': 0}
    Confusion matrix: False
2025-07-15 13:26:33 — INFO — Applying RT range: 0 to 2904 (capped at 2904)
2025-07-15 13:27:05 — INFO — Mean Balanced Accuracy: 0.859 ± 0.348


2025-07-15 13:45:04 — INFO — ------------------------ RUN SCRIPT -------------------------
2025-07-15 13:45:04 — INFO — Configuration Parameters
                Task: classification
           Wine kind: pinot_noir
            Datasets: pinot_noir_changins
        Feature type: tic_tis
          Classifier: RGC
             Repeats: 1
           Normalize: True
          Decimation: 10
                Sync: False
 Year Classification: False
              Region: origin
             CV type: LOO
            RT range: {'max': 30000, 'min': 0}
    Confusion matrix: False
2025-07-15 13:45:06 — INFO — Applying RT range: 0 to 2904 (capped at 2904)
2025-07-15 13:45:47 — INFO — Mean Balanced Accuracy: 0.859 ± 0.348


2025-07-15 13:50:11 — INFO — ------------------------ RUN SCRIPT -------------------------
2025-07-15 13:50:11 — INFO — Configuration Parameters
                Task: classification
           Wine kind: pinot_noir
            Datasets: pinot_noir_changins
        Feature type: tic_tis
          Classifier: RGC
             Repeats: 1
           Normalize: True
          Decimation: 10
                Sync: False
 Year Classification: False
              Region: origin
             CV type: LOO
            RT range: {'max': 30000, 'min': 0}
    Confusion matrix: False
2025-07-15 13:50:13 — INFO — Applying RT range: 0 to 2904 (capped at 2904)
2025-07-15 13:50:25 — INFO — Mean Balanced Accuracy: 0.859 ± 0.348


2025-07-15 13:56:34 — INFO — ------------------------ RUN SCRIPT -------------------------
2025-07-15 13:56:34 — INFO — Configuration Parameters
                Task: classification
           Wine kind: pinot_noir
            Datasets: pinot_noir_changins
        Feature type: tic_tis
          Classifier: RGC
             Repeats: 1
           Normalize: True
          Decimation: 10
                Sync: False
 Year Classification: False
              Region: origin
             CV type: LOO
            RT range: {'max': 30000, 'min': 0}
    Confusion matrix: False
2025-07-15 13:56:36 — INFO — Applying RT range: 0 to 2904 (capped at 2904)
2025-07-15 13:56:50 — INFO — Mean Balanced Accuracy: 0.859 ± 0.348


2025-07-15 20:21:57 — INFO — ------------------------ RUN SCRIPT -------------------------
2025-07-15 20:21:57 — INFO — Configuration Parameters
                Task: classification
           Wine kind: pinot_noir
            Datasets: pinot_noir_changins
        Feature type: tic_tis
          Classifier: RGC
             Repeats: 10
           Normalize: True
          Decimation: 10
                Sync: False
 Year Classification: False
              Region: winery
             CV type: LOOPC
            RT range: {'max': 30000, 'min': 0}
    Confusion matrix: False
2025-07-15 20:21:59 — INFO — Applying RT range: 0 to 2904 (capped at 2904)
2025-07-15 20:22:02 — INFO — Mean Balanced Accuracy: 0.769 ± 0.084


2025-07-15 20:24:47 — INFO — ------------------------ RUN SCRIPT -------------------------
2025-07-15 20:24:47 — INFO — Configuration Parameters
                Task: classification
           Wine kind: pinot_noir
            Datasets: pinot_noir_changins
        Feature type: tic_tis
          Classifier: RGC
             Repeats: 10
           Normalize: True
          Decimation: 10
                Sync: False
 Year Classification: False
              Region: winery
             CV type: LOO
            RT range: {'max': 30000, 'min': 0}
    Confusion matrix: False
2025-07-15 20:24:49 — INFO — Applying RT range: 0 to 2904 (capped at 2904)
2025-07-15 20:25:00 — INFO — Mean Balanced Accuracy: 0.770 ± 0.421


2025-07-15 20:43:29 — INFO — ------------------------ RUN SCRIPT -------------------------
2025-07-15 20:43:29 — INFO — Configuration Parameters
                Task: classification
           Wine kind: pinot_noir
            Datasets: pinot_noir_changins
        Feature type: tic_tis
          Classifier: RGC
             Repeats: 10
           Normalize: True
          Decimation: 10
                Sync: False
 Year Classification: False
              Region: winery
             CV type: LOO
            RT range: {'max': 30000, 'min': 0}
    Confusion matrix: False
2025-07-15 20:43:31 — INFO — Applying RT range: 0 to 2904 (capped at 2904)
2025-07-15 20:43:42 — INFO — Mean Balanced Accuracy: 0.770 ± 0.421


2025-07-15 20:49:29 — INFO — ------------------------ RUN SCRIPT -------------------------
2025-07-15 20:49:29 — INFO — Configuration Parameters
                Task: classification
           Wine kind: pinot_noir
            Datasets: pinot_noir_changins
        Feature type: tic_tis
          Classifier: RGC
             Repeats: 10
           Normalize: True
          Decimation: 10
                Sync: False
 Year Classification: False
              Region: winery
             CV type: LOO
            RT range: {'max': 30000, 'min': 0}
    Confusion matrix: False
2025-07-15 20:49:31 — INFO — Applying RT range: 0 to 2904 (capped at 2904)
2025-07-15 20:49:43 — INFO — Mean Balanced Accuracy: 0.770 ± 0.421


2025-07-16 09:19:23 — INFO — ------------------------ RUN SCRIPT -------------------------
2025-07-16 09:19:23 — INFO — Configuration Parameters
                Task: classification
           Wine kind: pinot_noir
            Datasets: pinot_noir_changins
        Feature type: tic_tis
          Classifier: RGC
             Repeats: 1
           Normalize: True
          Decimation: 10
                Sync: False
 Year Classification: False
              Region: origin
             CV type: LOO
            RT range: {'max': 30000, 'min': 0}
    Confusion matrix: False
2025-07-16 09:19:25 — INFO — Applying RT range: 0 to 2904 (capped at 2904)
2025-07-16 09:19:58 — INFO — Mean Balanced Accuracy: 0.859 ± 0.348


2025-07-16 09:32:56 — INFO — ------------------------ RUN SCRIPT -------------------------
2025-07-16 09:32:56 — INFO — Configuration Parameters
                Task: classification
           Wine kind: pinot_noir
            Datasets: pinot_noir_changins
        Feature type: tic_tis
          Classifier: RGC
             Repeats: 1
           Normalize: True
          Decimation: 10
                Sync: False
 Year Classification: False
              Region: origin
             CV type: LOO
            RT range: {'max': 30000, 'min': 0}
    Confusion matrix: False
2025-07-16 09:32:58 — INFO — Applying RT range: 0 to 2904 (capped at 2904)
2025-07-16 09:33:12 — INFO — Mean Balanced Accuracy: 0.859 ± 0.348


2025-07-16 09:49:28 — INFO — ------------------------ RUN SCRIPT -------------------------
2025-07-16 09:49:28 — INFO — Configuration Parameters
                Task: classification
           Wine kind: pinot_noir
            Datasets: pinot_noir_changins
        Feature type: tic_tis
          Classifier: RGC
             Repeats: 1
           Normalize: True
          Decimation: 10
                Sync: False
 Year Classification: False
              Region: origin
             CV type: LOO
            RT range: {'max': 30000, 'min': 0}
    Confusion matrix: False
2025-07-16 09:49:30 — INFO — Applying RT range: 0 to 2904 (capped at 2904)
2025-07-16 09:49:42 — INFO — Mean Balanced Accuracy: 0.859 ± 0.348


2025-07-16 12:05:37 — INFO — ------------------------ RUN SCRIPT -------------------------
2025-07-16 12:05:37 — INFO — Configuration Parameters
                Task: classification
           Wine kind: pinot_noir
            Datasets: pinot_noir_changins
        Feature type: tic_tis
          Classifier: RGC
             Repeats: 1
           Normalize: True
          Decimation: 10
                Sync: False
 Year Classification: False
              Region: winery
             CV type: LOO
            RT range: {'max': 30000, 'min': 0}
    Confusion matrix: False
2025-07-16 12:05:39 — INFO — Applying RT range: 0 to 2904 (capped at 2904)
2025-07-16 12:05:56 — INFO — Mean Balanced Accuracy: 0.770 ± 0.421


2025-07-16 14:16:49 — INFO — ------------------------ RUN SCRIPT -------------------------
2025-07-16 14:16:49 — INFO — Configuration Parameters
                Task: classification
           Wine kind: pinot_noir
            Datasets: pinot_noir_changins
        Feature type: tic_tis
          Classifier: RGC
             Repeats: 1
           Normalize: True
          Decimation: 10
                Sync: False
 Year Classification: False
              Region: origin
             CV type: LOO
            RT range: {'max': 30000, 'min': 0}
    Confusion matrix: True
2025-07-16 14:16:51 — INFO — Applying RT range: 0 to 2904 (capped at 2904)


2025-07-16 14:18:11 — INFO — ------------------------ RUN SCRIPT -------------------------
2025-07-16 14:18:11 — INFO — Configuration Parameters
                Task: classification
           Wine kind: pinot_noir
            Datasets: pinot_noir_changins
        Feature type: tic_tis
          Classifier: RGC
             Repeats: 1
           Normalize: True
          Decimation: 10
                Sync: False
 Year Classification: False
              Region: origin
             CV type: LOO
            RT range: {'max': 30000, 'min': 0}
    Confusion matrix: True
2025-07-16 14:18:13 — INFO — Applying RT range: 0 to 2904 (capped at 2904)


2025-07-16 14:28:44 — INFO — ------------------------ RUN SCRIPT -------------------------
2025-07-16 14:28:44 — INFO — Configuration Parameters
                Task: classification
           Wine kind: pinot_noir
            Datasets: pinot_noir_changins
        Feature type: tic_tis
          Classifier: RGC
             Repeats: 1
           Normalize: True
          Decimation: 10
                Sync: False
 Year Classification: False
              Region: origin
             CV type: LOO
            RT range: {'max': 30000, 'min': 0}
    Confusion matrix: True
2025-07-16 14:28:46 — INFO — Applying RT range: 0 to 2904 (capped at 2904)


2025-07-16 14:32:22 — INFO — ------------------------ RUN SCRIPT -------------------------
2025-07-16 14:32:22 — INFO — Configuration Parameters
                Task: classification
           Wine kind: pinot_noir
            Datasets: pinot_noir_changins
        Feature type: tic_tis
          Classifier: RGC
             Repeats: 1
           Normalize: True
          Decimation: 10
                Sync: False
 Year Classification: False
              Region: origin
             CV type: LOO
            RT range: {'max': 30000, 'min': 0}
    Confusion matrix: True
2025-07-16 14:32:24 — INFO — Applying RT range: 0 to 2904 (capped at 2904)


2025-07-16 15:43:26 — INFO — ------------------------ RUN SCRIPT -------------------------
2025-07-16 15:43:26 — INFO — Configuration Parameters
                Task: classification
           Wine kind: pinot_noir
            Datasets: pinot_noir_changins
        Feature type: tic_tis
          Classifier: RGC
             Repeats: 10
           Normalize: True
          Decimation: 10
                Sync: False
 Year Classification: False
              Region: origin
             CV type: LOOPC
            RT range: {'max': 30000, 'min': 0}
    Confusion matrix: False
2025-07-16 15:43:29 — INFO — Applying RT range: 0 to 2904 (capped at 2904)
2025-07-16 15:43:33 — INFO — Mean Balanced Accuracy: 0.771 ± 0.146


2025-07-16 15:46:33 — INFO — ------------------------ RUN SCRIPT -------------------------
2025-07-16 15:46:33 — INFO — Configuration Parameters
                Task: classification
           Wine kind: pinot_noir
            Datasets: pinot_noir_changins
        Feature type: tic_tis
          Classifier: RGC
             Repeats: 10
           Normalize: True
          Decimation: 10
                Sync: False
 Year Classification: False
              Region: origin
             CV type: LOOPC
            RT range: {'max': 30000, 'min': 0}
    Confusion matrix: False
2025-07-16 15:46:36 — INFO — Applying RT range: 0 to 2904 (capped at 2904)
2025-07-16 15:46:39 — INFO — Mean Balanced Accuracy: 0.771 ± 0.146


2025-07-16 15:50:09 — INFO — ------------------------ RUN SCRIPT -------------------------
2025-07-16 15:50:09 — INFO — Configuration Parameters
                Task: classification
           Wine kind: pinot_noir
            Datasets: pinot_noir_changins
        Feature type: tic_tis
          Classifier: RGC
             Repeats: 10
           Normalize: True
          Decimation: 10
                Sync: False
 Year Classification: False
              Region: origin
             CV type: LOOPC
            RT range: {'max': 30000, 'min': 0}
    Confusion matrix: False
2025-07-16 15:50:11 — INFO — Applying RT range: 0 to 2904 (capped at 2904)
2025-07-16 15:50:14 — INFO — Mean Balanced Accuracy: 0.771 ± 0.146


2025-07-16 15:53:45 — INFO — ------------------------ RUN SCRIPT -------------------------
2025-07-16 15:53:45 — INFO — Configuration Parameters
                Task: classification
           Wine kind: pinot_noir
            Datasets: pinot_noir_changins
        Feature type: tic_tis
          Classifier: RGC
             Repeats: 10
           Normalize: True
          Decimation: 10
                Sync: False
 Year Classification: False
              Region: origin
             CV type: LOOPC
            RT range: {'max': 30000, 'min': 0}
    Confusion matrix: False
2025-07-16 15:53:47 — INFO — Applying RT range: 0 to 2904 (capped at 2904)
2025-07-16 15:53:50 — INFO — Mean Balanced Accuracy: 0.771 ± 0.146


2025-07-16 15:56:16 — INFO — ------------------------ RUN SCRIPT -------------------------
2025-07-16 15:56:16 — INFO — Configuration Parameters
                Task: classification
           Wine kind: pinot_noir
            Datasets: pinot_noir_changins
        Feature type: tic_tis
          Classifier: RGC
             Repeats: 10
           Normalize: True
          Decimation: 10
                Sync: False
 Year Classification: False
              Region: origin
             CV type: LOO
            RT range: {'max': 30000, 'min': 0}
    Confusion matrix: False
2025-07-16 15:56:19 — INFO — Applying RT range: 0 to 2904 (capped at 2904)
2025-07-16 15:57:01 — INFO — Mean Balanced Accuracy: 0.859 ± 0.348


2025-07-16 16:00:53 — INFO — ------------------------ RUN SCRIPT -------------------------
2025-07-16 16:00:53 — INFO — Configuration Parameters
                Task: classification
           Wine kind: pinot_noir
            Datasets: pinot_noir_changins
        Feature type: tic_tis
          Classifier: RGC
             Repeats: 10
           Normalize: True
          Decimation: 10
                Sync: False
 Year Classification: False
              Region: origin
             CV type: LOO
            RT range: {'max': 30000, 'min': 0}
    Confusion matrix: False
2025-07-16 16:00:56 — INFO — Applying RT range: 0 to 2904 (capped at 2904)
2025-07-16 16:01:36 — INFO — Mean Balanced Accuracy: 0.859 ± 0.348


2025-07-21 11:13:48 — INFO — ------------------------ RUN SCRIPT -------------------------
2025-07-21 11:13:48 — INFO — Configuration Parameters
                Task: classification
           Wine kind: pinot_noir
            Datasets: pinot_noir_changins
        Feature type: tic_tis
          Classifier: RGC
             Repeats: 10
           Normalize: True
          Decimation: 10
                Sync: False
 Year Classification: False
              Region: origin
             CV type: LOO
            RT range: {'max': 30000, 'min': 0}
    Confusion matrix: False
2025-07-21 11:13:50 — INFO — Applying RT range: 0 to 2904 (capped at 2904)
2025-07-21 11:14:37 — INFO — Mean Balanced Accuracy: 0.859 ± 0.348


2025-07-21 12:34:00 — INFO — ------------------------ RUN SCRIPT -------------------------
2025-07-21 12:34:00 — INFO — Configuration Parameters
                Task: classification
           Wine kind: pinot_noir
            Datasets: pinot_noir_changins
        Feature type: tic_tis
          Classifier: RGC
             Repeats: 10
           Normalize: True
          Decimation: 10
                Sync: False
 Year Classification: False
              Region: winery
             CV type: LOO
            RT range: {'max': 30000, 'min': 0}
    Confusion matrix: False
2025-07-21 12:34:03 — INFO — Applying RT range: 0 to 2904 (capped at 2904)


2025-07-21 13:49:52 — INFO — ------------------------ RUN SCRIPT -------------------------
2025-07-21 13:49:52 — INFO — Configuration Parameters
                Task: classification
           Wine kind: pinot_noir
            Datasets: pinot_noir_changins
        Feature type: tic_tis
          Classifier: RGC
             Repeats: 10
           Normalize: True
          Decimation: 10
                Sync: False
 Year Classification: False
              Region: winery
             CV type: stratified
            RT range: {'max': 30000, 'min': 0}
    Confusion matrix: False
2025-07-21 13:49:54 — INFO — Applying RT range: 0 to 2904 (capped at 2904)


2025-07-21 13:53:52 — INFO — ------------------------ RUN SCRIPT -------------------------
2025-07-21 13:53:52 — INFO — Configuration Parameters
                Task: classification
           Wine kind: pinot_noir
            Datasets: pinot_noir_changins
        Feature type: tic_tis
          Classifier: RGC
             Repeats: 10
           Normalize: True
          Decimation: 10
                Sync: False
 Year Classification: False
              Region: winery
             CV type: LOOPC
            RT range: {'max': 30000, 'min': 0}
    Confusion matrix: False
2025-07-21 13:53:54 — INFO — Applying RT range: 0 to 2904 (capped at 2904)


2025-07-21 13:59:09 — INFO — ------------------------ RUN SCRIPT -------------------------
2025-07-21 13:59:09 — INFO — Configuration Parameters
                Task: classification
           Wine kind: pinot_noir
            Datasets: pinot_noir_changins
        Feature type: tic_tis
          Classifier: RGC
             Repeats: 10
           Normalize: True
          Decimation: 10
                Sync: False
 Year Classification: False
              Region: winery
             CV type: LOO
            RT range: {'max': 30000, 'min': 0}
    Confusion matrix: False
2025-07-21 13:59:11 — INFO — Applying RT range: 0 to 2904 (capped at 2904)
2025-07-21 14:38:30 — INFO — Mean Balanced Accuracy: 0.769 ± 0.084
2025-07-21 14:42:37 — INFO — Mean Balanced Accuracy: 0.770 ± 0.421


2025-07-22 09:59:58 — INFO — ------------------------ RUN SCRIPT -------------------------
2025-07-22 09:59:58 — INFO — Configuration Parameters
                Task: classification
           Wine kind: pinot_noir
            Datasets: pinot_noir_changins
        Feature type: tic_tis
          Classifier: RGC
             Repeats: 10
           Normalize: True
          Decimation: 10
                Sync: False
 Year Classification: False
              Region: winery
             CV type: LOOPC
            RT range: {'max': 30000, 'min': 0}
    Confusion matrix: False
2025-07-22 10:00:00 — INFO — Applying RT range: 0 to 2904 (capped at 2904)
2025-07-22 10:03:45 — INFO — Mean Balanced Accuracy: 0.769 ± 0.084


2025-07-22 11:32:57 — INFO — ------------------------ RUN SCRIPT -------------------------
2025-07-22 11:32:57 — INFO — Configuration Parameters
                Task: classification
           Wine kind: pinot_noir
            Datasets: pinot_noir_changins
        Feature type: tic_tis
          Classifier: RGC
             Repeats: 10
           Normalize: True
          Decimation: 10
                Sync: False
 Year Classification: False
              Region: winery
             CV type: LOOPC
            RT range: {'max': 30000, 'min': 0}
    Confusion matrix: False
2025-07-22 11:33:00 — INFO — Applying RT range: 0 to 2904 (capped at 2904)
2025-07-22 11:33:03 — INFO — Mean Balanced Accuracy: 0.769 ± 0.084


2025-07-28 09:15:12 — INFO — ------------------------ RUN SCRIPT -------------------------
2025-07-28 09:15:12 — INFO — Configuration Parameters
                Task: classification
           Wine kind: pinot_noir
            Datasets: pinot_noir_changins
        Feature type: tic_tis
          Classifier: RGC
             Repeats: 10
           Normalize: True
          Decimation: 10
                Sync: False
 Year Classification: False
              Region: burgundy
             CV type: LOO
            RT range: {'max': 30000, 'min': 0}
    Confusion matrix: False
2025-07-28 09:15:15 — INFO — Applying RT range: 0 to 2904 (capped at 2904)


2025-07-28 09:16:58 — INFO — ------------------------ RUN SCRIPT -------------------------
2025-07-28 09:16:58 — INFO — Configuration Parameters
                Task: classification
           Wine kind: pinot_noir
            Datasets: pinot_noir_changins
        Feature type: tic_tis
          Classifier: RGC
             Repeats: 10
           Normalize: True
          Decimation: 10
                Sync: False
 Year Classification: False
              Region: burgundy
             CV type: LOO
            RT range: {'max': 30000, 'min': 0}
    Confusion matrix: False
2025-07-28 09:17:01 — INFO — Applying RT range: 0 to 2904 (capped at 2904)


2025-07-28 09:20:02 — INFO — ------------------------ RUN SCRIPT -------------------------
2025-07-28 09:20:02 — INFO — Configuration Parameters
                Task: classification
           Wine kind: pinot_noir
            Datasets: pinot_noir_changins
        Feature type: tic_tis
          Classifier: RGC
             Repeats: 10
           Normalize: True
          Decimation: 10
                Sync: False
 Year Classification: False
              Region: burgundy
             CV type: LOO
            RT range: {'max': 30000, 'min': 0}
    Confusion matrix: False
2025-07-28 09:20:04 — INFO — Applying RT range: 0 to 2904 (capped at 2904)
2025-07-28 09:21:02 — INFO — Mean Balanced Accuracy: 0.754 ± 0.431


2025-07-28 09:24:32 — INFO — ------------------------ RUN SCRIPT -------------------------
2025-07-28 09:24:32 — INFO — Configuration Parameters
                Task: classification
           Wine kind: pinot_noir
            Datasets: pinot_noir_changins
        Feature type: tic_tis
          Classifier: RGC
             Repeats: 10
           Normalize: True
          Decimation: 10
                Sync: False
 Year Classification: False
              Region: burgundy
             CV type: LOO
            RT range: {'max': 30000, 'min': 0}
    Confusion matrix: False
2025-07-28 09:24:34 — INFO — Applying RT range: 0 to 2904 (capped at 2904)


2025-07-28 09:30:10 — INFO — ------------------------ RUN SCRIPT -------------------------
2025-07-28 09:30:10 — INFO — Configuration Parameters
                Task: classification
           Wine kind: pinot_noir
            Datasets: pinot_noir_changins
        Feature type: tic_tis
          Classifier: RGC
             Repeats: 10
           Normalize: True
          Decimation: 10
                Sync: False
 Year Classification: False
              Region: burgundy
             CV type: LOO
            RT range: {'max': 30000, 'min': 0}
    Confusion matrix: False
2025-07-28 09:30:12 — INFO — Applying RT range: 0 to 2904 (capped at 2904)


2025-07-28 09:30:38 — INFO — ------------------------ RUN SCRIPT -------------------------
2025-07-28 09:30:38 — INFO — Configuration Parameters
                Task: classification
           Wine kind: pinot_noir
            Datasets: pinot_noir_changins
        Feature type: tic_tis
          Classifier: RGC
             Repeats: 10
           Normalize: True
          Decimation: 10
                Sync: False
 Year Classification: False
              Region: burgundy
             CV type: LOO
            RT range: {'max': 30000, 'min': 0}
    Confusion matrix: False
2025-07-28 09:30:40 — INFO — Applying RT range: 0 to 2904 (capped at 2904)


2025-07-28 09:31:29 — INFO — ------------------------ RUN SCRIPT -------------------------
2025-07-28 09:31:29 — INFO — Configuration Parameters
                Task: classification
           Wine kind: pinot_noir
            Datasets: pinot_noir_changins
        Feature type: tic_tis
          Classifier: RGC
             Repeats: 10
           Normalize: True
          Decimation: 10
                Sync: False
 Year Classification: False
              Region: burgundy
             CV type: LOO
            RT range: {'max': 30000, 'min': 0}
    Confusion matrix: False
2025-07-28 09:31:31 — INFO — Applying RT range: 0 to 2904 (capped at 2904)


2025-07-28 09:52:53 — INFO — ------------------------ RUN SCRIPT -------------------------
2025-07-28 09:52:53 — INFO — Configuration Parameters
                Task: classification
           Wine kind: pinot_noir
            Datasets: pinot_noir_changins
        Feature type: tic_tis
          Classifier: RGC
             Repeats: 10
           Normalize: True
          Decimation: 10
                Sync: False
 Year Classification: False
              Region: burgundy
             CV type: LOO
            RT range: {'max': 30000, 'min': 0}
    Confusion matrix: False
2025-07-28 09:52:55 — INFO — Applying RT range: 0 to 2904 (capped at 2904)


2025-07-28 10:02:28 — INFO — ------------------------ RUN SCRIPT -------------------------
2025-07-28 10:02:28 — INFO — Configuration Parameters
                Task: classification
           Wine kind: pinot_noir
            Datasets: pinot_noir_changins
        Feature type: tic_tis
          Classifier: RGC
             Repeats: 10
           Normalize: True
          Decimation: 10
                Sync: False
 Year Classification: True
              Region: burgundy
             CV type: LOO
            RT range: {'max': 30000, 'min': 0}
    Confusion matrix: False
2025-07-28 10:02:31 — INFO — Applying RT range: 0 to 2904 (capped at 2904)


2025-07-28 10:10:26 — INFO — ------------------------ RUN SCRIPT -------------------------
2025-07-28 10:10:26 — INFO — Configuration Parameters
                Task: classification
           Wine kind: pinot_noir
            Datasets: pinot_noir_changins
        Feature type: tic_tis
          Classifier: RGC
             Repeats: 10
           Normalize: True
          Decimation: 10
                Sync: False
 Year Classification: True
              Region: burgundy
             CV type: LOO
            RT range: {'max': 30000, 'min': 0}
    Confusion matrix: False
2025-07-28 10:10:28 — INFO — Applying RT range: 0 to 2904 (capped at 2904)


2025-07-28 10:19:36 — INFO — ------------------------ RUN SCRIPT -------------------------
2025-07-28 10:19:36 — INFO — Configuration Parameters
                Task: classification
           Wine kind: pinot_noir
            Datasets: pinot_noir_changins
        Feature type: tic_tis
          Classifier: RGC
             Repeats: 10
           Normalize: True
          Decimation: 10
                Sync: False
 Year Classification: True
              Region: burgundy
             CV type: LOO
            RT range: {'max': 30000, 'min': 0}
    Confusion matrix: False
2025-07-28 10:19:38 — INFO — Applying RT range: 0 to 2904 (capped at 2904)


2025-07-28 10:25:44 — INFO — ------------------------ RUN SCRIPT -------------------------
2025-07-28 10:25:44 — INFO — Configuration Parameters
                Task: classification
           Wine kind: pinot_noir
            Datasets: pinot_noir_changins
        Feature type: tic_tis
          Classifier: RGC
             Repeats: 10
           Normalize: True
          Decimation: 10
                Sync: False
 Year Classification: True
              Region: burgundy
             CV type: LOO
            RT range: {'max': 30000, 'min': 0}
    Confusion matrix: False
2025-07-28 10:25:46 — INFO — Applying RT range: 0 to 2904 (capped at 2904)


2025-07-28 10:26:38 — INFO — ------------------------ RUN SCRIPT -------------------------
2025-07-28 10:26:38 — INFO — Configuration Parameters
                Task: classification
           Wine kind: pinot_noir
            Datasets: pinot_noir_changins
        Feature type: tic_tis
          Classifier: RGC
             Repeats: 10
           Normalize: True
          Decimation: 10
                Sync: False
 Year Classification: True
              Region: burgundy
             CV type: LOO
            RT range: {'max': 30000, 'min': 0}
    Confusion matrix: False
2025-07-28 10:26:40 — INFO — Applying RT range: 0 to 2904 (capped at 2904)


2025-07-28 10:50:44 — INFO — ------------------------ RUN SCRIPT -------------------------
2025-07-28 10:50:44 — INFO — Configuration Parameters
                Task: classification
           Wine kind: pinot_noir
            Datasets: pinot_noir_changins
        Feature type: tic_tis
          Classifier: RGC
             Repeats: 10
           Normalize: True
          Decimation: 10
                Sync: False
 Year Classification: False
              Region: burgundy
             CV type: LOO
            RT range: {'max': 30000, 'min': 0}
    Confusion matrix: True
2025-07-28 10:50:46 — INFO — Applying RT range: 0 to 2904 (capped at 2904)


2025-07-28 11:05:53 — INFO — ------------------------ RUN SCRIPT -------------------------
2025-07-28 11:05:53 — INFO — Configuration Parameters
                Task: classification
           Wine kind: pinot_noir
            Datasets: pinot_noir_changins
        Feature type: tic_tis
          Classifier: RGC
             Repeats: 10
           Normalize: True
          Decimation: 10
                Sync: False
 Year Classification: False
              Region: burgundy
             CV type: LOO
            RT range: {'max': 30000, 'min': 0}
    Confusion matrix: True
2025-07-28 11:05:55 — INFO — Applying RT range: 0 to 2904 (capped at 2904)


2025-07-28 11:12:48 — INFO — ------------------------ RUN SCRIPT -------------------------
2025-07-28 11:12:48 — INFO — Configuration Parameters
                Task: classification
           Wine kind: pinot_noir
            Datasets: pinot_noir_changins
        Feature type: tic_tis
          Classifier: RGC
             Repeats: 10
           Normalize: True
          Decimation: 10
                Sync: False
 Year Classification: False
              Region: burgundy
             CV type: LOO
            RT range: {'max': 30000, 'min': 0}
    Confusion matrix: True
2025-07-28 11:12:50 — INFO — Applying RT range: 0 to 2904 (capped at 2904)


2025-07-28 11:16:08 — INFO — ------------------------ RUN SCRIPT -------------------------
2025-07-28 11:16:08 — INFO — Configuration Parameters
                Task: classification
           Wine kind: pinot_noir
            Datasets: pinot_noir_changins
        Feature type: tic_tis
          Classifier: RGC
             Repeats: 10
           Normalize: True
          Decimation: 10
                Sync: False
 Year Classification: True
              Region: burgundy
             CV type: LOO
            RT range: {'max': 30000, 'min': 0}
    Confusion matrix: True
2025-07-28 11:16:11 — INFO — Applying RT range: 0 to 2904 (capped at 2904)


2025-07-28 11:19:10 — INFO — ------------------------ RUN SCRIPT -------------------------
2025-07-28 11:19:10 — INFO — Configuration Parameters
                Task: classification
           Wine kind: pinot_noir
            Datasets: pinot_noir_changins
        Feature type: tic_tis
          Classifier: RGC
             Repeats: 10
           Normalize: True
          Decimation: 10
                Sync: False
 Year Classification: True
              Region: origin
             CV type: LOO
            RT range: {'max': 30000, 'min': 0}
    Confusion matrix: True
2025-07-28 11:19:12 — INFO — Applying RT range: 0 to 2904 (capped at 2904)


2025-07-28 11:31:14 — INFO — ------------------------ RUN SCRIPT -------------------------
2025-07-28 11:31:14 — INFO — Configuration Parameters
                Task: classification
           Wine kind: pinot_noir
            Datasets: pinot_noir_changins
        Feature type: tic_tis
          Classifier: RGC
             Repeats: 10
           Normalize: True
          Decimation: 10
                Sync: False
 Year Classification: False
              Region: burgundy
             CV type: LOO
            RT range: {'max': 30000, 'min': 0}
    Confusion matrix: False
2025-07-28 11:31:17 — INFO — Applying RT range: 0 to 2904 (capped at 2904)
2025-07-28 11:35:03 — INFO — Mean Balanced Accuracy: 0.754 ± 0.431


2025-07-28 11:46:22 — INFO — ------------------------ RUN SCRIPT -------------------------
2025-07-28 11:46:22 — INFO — Configuration Parameters
                Task: classification
           Wine kind: pinot_noir
            Datasets: pinot_noir_changins
        Feature type: tic_tis
          Classifier: RGC
             Repeats: 10
           Normalize: True
          Decimation: 10
                Sync: False
 Year Classification: False
              Region: burgundy
             CV type: LOO
            RT range: {'max': 30000, 'min': 0}
    Confusion matrix: False
2025-07-28 11:46:24 — INFO — Applying RT range: 0 to 2904 (capped at 2904)
2025-07-28 11:46:47 — INFO — Mean Balanced Accuracy: 0.754 ± 0.431


2025-07-28 12:06:50 — INFO — ------------------------ RUN SCRIPT -------------------------
2025-07-28 12:06:50 — INFO — Configuration Parameters
                Task: classification
           Wine kind: pinot_noir
            Datasets: pinot_noir_changins
        Feature type: tic_tis
          Classifier: RGC
             Repeats: 10
           Normalize: True
          Decimation: 10
                Sync: False
 Year Classification: False
              Region: burgundy
             CV type: LOO
            RT range: {'max': 30000, 'min': 0}
    Confusion matrix: False
2025-07-28 12:06:52 — INFO — Applying RT range: 0 to 2904 (capped at 2904)
2025-07-28 12:07:03 — INFO — Mean Balanced Accuracy: 0.754 ± 0.431


2025-07-28 12:11:00 — INFO — ------------------------ RUN SCRIPT -------------------------
2025-07-28 12:11:00 — INFO — Configuration Parameters
                Task: classification
           Wine kind: pinot_noir
            Datasets: pinot_noir_changins
        Feature type: tic_tis
          Classifier: RGC
             Repeats: 10
           Normalize: True
          Decimation: 10
                Sync: False
 Year Classification: False
              Region: burgundy
             CV type: LOO
            RT range: {'max': 30000, 'min': 0}
    Confusion matrix: False
2025-07-28 12:11:02 — INFO — Applying RT range: 0 to 2904 (capped at 2904)
2025-07-28 12:11:15 — INFO — Mean Balanced Accuracy: 0.754 ± 0.431


2025-07-28 12:37:14 — INFO — ------------------------ RUN SCRIPT -------------------------
2025-07-28 12:37:14 — INFO — Configuration Parameters
                Task: classification
           Wine kind: pinot_noir
            Datasets: pinot_noir_changins
        Feature type: tic_tis
          Classifier: RGC
             Repeats: 10
           Normalize: True
          Decimation: 10
                Sync: False
 Year Classification: True
              Region: burgundy
             CV type: LOO
            RT range: {'max': 30000, 'min': 0}
    Confusion matrix: False
2025-07-28 12:37:16 — INFO — Applying RT range: 0 to 2904 (capped at 2904)
2025-07-28 12:38:38 — INFO — Mean Balanced Accuracy: 0.295 ± 0.456


2025-07-28 12:50:45 — INFO — ------------------------ RUN SCRIPT -------------------------
2025-07-28 12:50:45 — INFO — Configuration Parameters
                Task: classification
           Wine kind: pinot_noir
            Datasets: pinot_noir_changins
        Feature type: tic_tis
          Classifier: RGC
             Repeats: 10
           Normalize: True
          Decimation: 10
                Sync: False
 Year Classification: True
              Region: burgundy
             CV type: LOO
            RT range: {'max': 30000, 'min': 0}
    Confusion matrix: False
2025-07-28 12:50:47 — INFO — Applying RT range: 0 to 2904 (capped at 2904)
2025-07-28 12:51:00 — INFO — Mean Balanced Accuracy: 0.295 ± 0.456


2025-07-28 13:23:55 — INFO — ------------------------ RUN SCRIPT -------------------------
2025-07-28 13:23:55 — INFO — Configuration Parameters
                Task: classification
           Wine kind: pinot_noir
            Datasets: pinot_noir_changins
        Feature type: tic_tis
          Classifier: RGC
             Repeats: 10
           Normalize: True
          Decimation: 10
                Sync: False
 Year Classification: True
              Region: burgundy
             CV type: LOO
            RT range: {'max': 30000, 'min': 0}
    Confusion matrix: False
2025-07-28 13:23:57 — INFO — Applying RT range: 0 to 2904 (capped at 2904)


2025-07-28 13:42:27 — INFO — ------------------------ RUN SCRIPT -------------------------
2025-07-28 13:42:27 — INFO — Configuration Parameters
                Task: classification
           Wine kind: pinot_noir
            Datasets: pinot_noir_changins
        Feature type: tic_tis
          Classifier: RGC
             Repeats: 10
           Normalize: True
          Decimation: 10
                Sync: False
 Year Classification: True
              Region: winery
             CV type: LOO
            RT range: {'max': 30000, 'min': 0}
    Confusion matrix: False
2025-07-28 13:42:29 — INFO — Applying RT range: 0 to 2904 (capped at 2904)


2025-07-28 13:47:58 — INFO — ------------------------ RUN SCRIPT -------------------------
2025-07-28 13:47:58 — INFO — Configuration Parameters
                Task: classification
           Wine kind: pinot_noir
            Datasets: pinot_noir_changins
        Feature type: tic_tis
          Classifier: RGC
             Repeats: 10
           Normalize: True
          Decimation: 10
                Sync: False
 Year Classification: True
              Region: winery
             CV type: LOO
            RT range: {'max': 30000, 'min': 0}
    Confusion matrix: False
2025-07-28 13:48:00 — INFO — Applying RT range: 0 to 2904 (capped at 2904)


2025-07-28 13:56:15 — INFO — ------------------------ RUN SCRIPT -------------------------
2025-07-28 13:56:15 — INFO — Configuration Parameters
                Task: classification
           Wine kind: pinot_noir
            Datasets: pinot_noir_changins
        Feature type: tic_tis
          Classifier: RGC
             Repeats: 10
           Normalize: True
          Decimation: 10
                Sync: False
 Year Classification: True
              Region: burgundy
             CV type: LOO
            RT range: {'max': 30000, 'min': 0}
    Confusion matrix: True
2025-07-28 13:56:17 — INFO — Applying RT range: 0 to 2904 (capped at 2904)


2025-07-28 14:11:31 — INFO — ------------------------ RUN SCRIPT -------------------------
2025-07-28 14:11:31 — INFO — Configuration Parameters
                Task: classification
           Wine kind: pinot_noir
            Datasets: pinot_noir_changins
        Feature type: tic_tis
          Classifier: RGC
             Repeats: 10
           Normalize: True
          Decimation: 10
                Sync: False
 Year Classification: True
              Region: burgundy
             CV type: LOO
            RT range: {'max': 30000, 'min': 0}
    Confusion matrix: True
2025-07-28 14:11:33 — INFO — Applying RT range: 0 to 2904 (capped at 2904)


2025-07-28 14:13:49 — INFO — ------------------------ RUN SCRIPT -------------------------
2025-07-28 14:13:49 — INFO — Configuration Parameters
                Task: classification
           Wine kind: pinot_noir
            Datasets: pinot_noir_changins
        Feature type: tic_tis
          Classifier: RGC
             Repeats: 10
           Normalize: True
          Decimation: 10
                Sync: False
 Year Classification: True
              Region: burgundy
             CV type: LOO
            RT range: {'max': 30000, 'min': 0}
    Confusion matrix: True
2025-07-28 14:13:51 — INFO — Applying RT range: 0 to 2904 (capped at 2904)


2025-07-28 14:15:22 — INFO — ------------------------ RUN SCRIPT -------------------------
2025-07-28 14:15:22 — INFO — Configuration Parameters
                Task: classification
           Wine kind: pinot_noir
            Datasets: pinot_noir_changins
        Feature type: tic_tis
          Classifier: RGC
             Repeats: 10
           Normalize: True
          Decimation: 10
                Sync: False
 Year Classification: True
              Region: burgundy
             CV type: LOO
            RT range: {'max': 30000, 'min': 0}
    Confusion matrix: True
2025-07-28 14:15:24 — INFO — Applying RT range: 0 to 2904 (capped at 2904)


<<<<<<< HEAD
2025-07-29 12:23:40 — INFO — ------------------------ RUN SCRIPT -------------------------
2025-07-29 12:23:40 — INFO — Configuration Parameters
=======
2025-07-28 17:45:00 — INFO — ------------------------ RUN SCRIPT -------------------------
2025-07-28 17:45:00 — INFO — Configuration Parameters
>>>>>>> f0a4b77a
                Task: classification
           Wine kind: pinot_noir
            Datasets: pinot_noir_changins
        Feature type: tic
          Classifier: RGC
             Repeats: 10
           Normalize: True
          Decimation: 10
                Sync: False
<<<<<<< HEAD
 Year Classification: False
              Region: winery
             CV type: LOO
            RT range: {'max': 30000, 'min': 0}
    Confusion matrix: True
2025-07-29 12:23:42 — INFO — Applying RT range: 0 to 2904 (capped at 2904)


2025-07-29 12:31:16 — INFO — ------------------------ RUN SCRIPT -------------------------
2025-07-29 12:31:16 — INFO — Configuration Parameters
                Task: classification
           Wine kind: pinot_noir
            Datasets: pinot_noir_changins
        Feature type: tic
          Classifier: RGC
             Repeats: 10
           Normalize: True
          Decimation: 10
                Sync: False
 Year Classification: False
              Region: winery
             CV type: LOO
            RT range: {'max': 30000, 'min': 0}
    Confusion matrix: True
2025-07-29 12:31:18 — INFO — Applying RT range: 0 to 2904 (capped at 2904)
2025-07-29 12:37:38 — INFO — Mean Balanced Accuracy: 0.726 ± 0.446


2025-07-29 12:40:06 — INFO — ------------------------ RUN SCRIPT -------------------------
2025-07-29 12:40:06 — INFO — Configuration Parameters
                Task: classification
           Wine kind: pinot_noir
            Datasets: pinot_noir_changins
        Feature type: tic
          Classifier: RGC
             Repeats: 10
           Normalize: True
          Decimation: 10
                Sync: False
 Year Classification: False
              Region: winery
             CV type: LOO
            RT range: {'max': 30000, 'min': 0}
    Confusion matrix: True
2025-07-29 12:40:08 — INFO — Applying RT range: 0 to 2904 (capped at 2904)


2025-07-29 14:41:52 — INFO — ------------------------ RUN SCRIPT -------------------------
2025-07-29 14:41:52 — INFO — Configuration Parameters
                Task: classification
           Wine kind: pinot_noir
            Datasets: pinot_noir_changins
        Feature type: tic
          Classifier: RGC
             Repeats: 10
           Normalize: True
          Decimation: 10
                Sync: False
 Year Classification: False
              Region: winery
             CV type: LOO
            RT range: {'max': 30000, 'min': 0}
    Confusion matrix: False
2025-07-29 14:41:55 — INFO — Applying RT range: 0 to 2904 (capped at 2904)


2025-07-29 15:25:21 — INFO — ------------------------ RUN SCRIPT -------------------------
2025-07-29 15:25:21 — INFO — Configuration Parameters
=======
 Year Classification: True
              Region: burgundy
             CV type: LOO
            RT range: {'max': 30000, 'min': 0}
    Confusion matrix: False
2025-07-28 17:45:02 — INFO — Applying RT range: 0 to 2904 (capped at 2904)


2025-07-28 17:48:59 — INFO — ------------------------ RUN SCRIPT -------------------------
2025-07-28 17:48:59 — INFO — Configuration Parameters
>>>>>>> f0a4b77a
                Task: classification
           Wine kind: pinot_noir
            Datasets: pinot_noir_changins
        Feature type: tic
          Classifier: RGC
             Repeats: 10
           Normalize: True
          Decimation: 10
                Sync: False
<<<<<<< HEAD
 Year Classification: False
              Region: winery
             CV type: LOO
            RT range: {'max': 30000, 'min': 0}
    Confusion matrix: False
2025-07-29 15:25:23 — INFO — Applying RT range: 0 to 2904 (capped at 2904)
2025-07-29 15:28:28 — INFO — Mean Balanced Accuracy: 0.726 ± 0.446


2025-07-30 13:22:38 — INFO — ------------------------ RUN SCRIPT -------------------------
2025-07-30 13:22:38 — INFO — Configuration Parameters
                Task: classification
           Wine kind: pinot_noir
            Datasets: pinot_noir_changins
        Feature type: tic_tis
          Classifier: RGC
             Repeats: 10
           Normalize: True
          Decimation: 10
                Sync: False
 Year Classification: False
              Region: winery
             CV type: LOO
            RT range: {'max': 30000, 'min': 0}
    Confusion matrix: False
2025-07-30 13:22:41 — INFO — Applying RT range: 0 to 2904 (capped at 2904)
2025-07-30 13:22:53 — INFO — Mean Balanced Accuracy: 0.770 ± 0.421


2025-07-30 13:43:12 — INFO — ------------------------ RUN SCRIPT -------------------------
2025-07-30 13:43:12 — INFO — Configuration Parameters
                Task: classification
           Wine kind: pinot_noir
            Datasets: pinot_noir_changins
        Feature type: tic_tis
          Classifier: RGC
             Repeats: 10
           Normalize: True
          Decimation: 10
                Sync: False
 Year Classification: False
              Region: winery
             CV type: LOO
            RT range: {'max': 30000, 'min': 0}
    Confusion matrix: False
2025-07-30 13:43:15 — INFO — Applying RT range: 0 to 2904 (capped at 2904)
2025-07-30 13:43:39 — INFO — Mean Balanced Accuracy: 0.770 ± 0.421


2025-07-30 14:07:45 — INFO — ------------------------ RUN SCRIPT -------------------------
2025-07-30 14:07:45 — INFO — Configuration Parameters
                Task: classification
           Wine kind: pinot_noir
            Datasets: pinot_noir_changins
        Feature type: tic_tis
          Classifier: RGC
             Repeats: 10
           Normalize: True
          Decimation: 10
                Sync: False
 Year Classification: False
              Region: winery
             CV type: LOO
            RT range: {'max': 30000, 'min': 0}
    Confusion matrix: False
2025-07-30 14:07:47 — INFO — Applying RT range: 0 to 2904 (capped at 2904)
2025-07-30 14:08:13 — INFO — Mean Balanced Accuracy: 0.770 ± 0.421


2025-07-31 08:17:17 — INFO — ------------------------ RUN SCRIPT -------------------------
2025-07-31 08:17:17 — INFO — Configuration Parameters
=======
 Year Classification: True
              Region: burgundy
             CV type: LOO
            RT range: {'max': 30000, 'min': 0}
    Confusion matrix: False
2025-07-28 17:49:01 — INFO — Applying RT range: 0 to 2904 (capped at 2904)


2025-07-28 17:56:22 — INFO — ------------------------ RUN SCRIPT -------------------------
2025-07-28 17:56:22 — INFO — Configuration Parameters
>>>>>>> f0a4b77a
                Task: classification
           Wine kind: pinot_noir
            Datasets: pinot_noir_changins
        Feature type: tic
          Classifier: RGC
             Repeats: 10
           Normalize: True
          Decimation: 10
                Sync: False
<<<<<<< HEAD
 Year Classification: False
              Region: origin
             CV type: LOO
            RT range: {'max': 30000, 'min': 0}
    Confusion matrix: False
2025-07-31 08:17:19 — INFO — Applying RT range: 0 to 2904 (capped at 2904)
2025-07-31 08:17:25 — INFO — Mean Balanced Accuracy: 0.859 ± 0.348


2025-07-31 08:19:24 — INFO — ------------------------ RUN SCRIPT -------------------------
2025-07-31 08:19:24 — INFO — Configuration Parameters
=======
 Year Classification: True
              Region: burgundy
             CV type: LOO
            RT range: {'max': 30000, 'min': 0}
    Confusion matrix: False
2025-07-28 17:56:24 — INFO — Applying RT range: 0 to 2904 (capped at 2904)
2025-07-28 17:56:37 — INFO — === Iteration 1/23 ===


2025-07-28 18:30:02 — INFO — ------------------------ RUN SCRIPT -------------------------
2025-07-28 18:30:02 — INFO — Configuration Parameters
>>>>>>> f0a4b77a
                Task: classification
           Wine kind: pinot_noir
            Datasets: pinot_noir_changins
        Feature type: tic
          Classifier: RGC
             Repeats: 10
           Normalize: True
          Decimation: 10
                Sync: False
<<<<<<< HEAD
 Year Classification: False
              Region: origin
             CV type: LOO
            RT range: {'max': 30000, 'min': 0}
    Confusion matrix: False
2025-07-31 08:19:26 — INFO — Applying RT range: 0 to 2904 (capped at 2904)


2025-07-31 08:20:58 — INFO — ------------------------ RUN SCRIPT -------------------------
2025-07-31 08:20:58 — INFO — Configuration Parameters
                Task: classification
           Wine kind: pinot_noir
            Datasets: pinot_noir_changins
        Feature type: tic_tis
          Classifier: RGC
             Repeats: 10
           Normalize: True
          Decimation: 10
                Sync: False
 Year Classification: False
              Region: origin
             CV type: LOO
            RT range: {'max': 30000, 'min': 0}
    Confusion matrix: False
2025-07-31 08:21:00 — INFO — Applying RT range: 0 to 2904 (capped at 2904)


2025-07-31 09:54:30 — INFO — ------------------------ RUN SCRIPT -------------------------
2025-07-31 09:54:30 — INFO — Configuration Parameters
                Task: classification
           Wine kind: pinot_noir
            Datasets: pinot_noir_changins
        Feature type: tic_tis
          Classifier: RGC
             Repeats: 10
           Normalize: True
          Decimation: 10
                Sync: False
 Year Classification: False
              Region: winery
             CV type: LOO
            RT range: {'max': 30000, 'min': 0}
    Confusion matrix: False
2025-07-31 09:54:32 — INFO — Applying RT range: 0 to 2904 (capped at 2904)
2025-07-31 10:01:22 — INFO — Mean Balanced Accuracy: 0.770 ± 0.421


2025-07-31 10:06:35 — INFO — ------------------------ RUN SCRIPT -------------------------
2025-07-31 10:06:35 — INFO — Configuration Parameters
                Task: classification
           Wine kind: pinot_noir
            Datasets: pinot_noir_changins
        Feature type: tic_tis
          Classifier: RGC
             Repeats: 10
           Normalize: True
          Decimation: 10
                Sync: False
 Year Classification: False
              Region: winery
             CV type: LOO
            RT range: {'max': 30000, 'min': 0}
    Confusion matrix: False
2025-07-31 10:06:37 — INFO — Applying RT range: 0 to 2904 (capped at 2904)
2025-07-31 10:06:45 — INFO — Mean Balanced Accuracy: 0.770 ± 0.421


2025-07-31 11:30:40 — INFO — ------------------------ RUN SCRIPT -------------------------
2025-07-31 11:30:40 — INFO — Configuration Parameters
=======
 Year Classification: True
              Region: burgundy
             CV type: LOO
            RT range: {'max': 30000, 'min': 0}
    Confusion matrix: False
2025-07-28 18:30:04 — INFO — Applying RT range: 0 to 2904 (capped at 2904)
2025-07-28 18:30:05 — INFO — === Iteration 1/46 | Active bins: 50 ===
2025-07-28 18:30:06 — INFO — Accuracy: 0.262 ± 0.440
2025-07-28 18:30:24 — INFO — Removing bin 0: next accuracy would be 0.377
2025-07-28 18:30:24 — INFO — === Iteration 2/46 | Active bins: 49 ===
2025-07-28 18:30:26 — INFO — Accuracy: 0.246 ± 0.431
2025-07-28 18:30:44 — INFO — Removing bin 19: next accuracy would be 0.434
2025-07-28 18:30:44 — INFO — === Iteration 3/46 | Active bins: 48 ===
2025-07-28 18:30:45 — INFO — Accuracy: 0.295 ± 0.456
2025-07-28 18:31:03 — INFO — Removing bin 3: next accuracy would be 0.434
2025-07-28 18:31:03 — INFO — === Iteration 4/46 | Active bins: 47 ===
2025-07-28 18:31:04 — INFO — Accuracy: 0.246 ± 0.431
2025-07-28 18:31:21 — INFO — Removing bin 21: next accuracy would be 0.434
2025-07-28 18:31:21 — INFO — === Iteration 5/46 | Active bins: 46 ===
2025-07-28 18:31:22 — INFO — Accuracy: 0.246 ± 0.431
2025-07-28 18:31:40 — INFO — Removing bin 23: next accuracy would be 0.434
2025-07-28 18:31:40 — INFO — === Iteration 6/46 | Active bins: 45 ===
2025-07-28 18:31:41 — INFO — Accuracy: 0.279 ± 0.448
2025-07-28 18:31:59 — INFO — Removing bin 14: next accuracy would be 0.467
2025-07-28 18:31:59 — INFO — === Iteration 7/46 | Active bins: 44 ===
2025-07-28 18:32:01 — INFO — Accuracy: 0.262 ± 0.440
2025-07-28 18:32:18 — INFO — Removing bin 8: next accuracy would be 0.467
2025-07-28 18:32:18 — INFO — === Iteration 8/46 | Active bins: 43 ===
2025-07-28 18:32:21 — INFO — Accuracy: 0.295 ± 0.456


2025-07-29 08:58:19 — INFO — ------------------------ RUN SCRIPT -------------------------
2025-07-29 08:58:19 — INFO — Configuration Parameters
                Task: classification
           Wine kind: pinot_noir
            Datasets: pinot_noir_changins
        Feature type: tic
          Classifier: RGC
             Repeats: 50
           Normalize: True
          Decimation: 10
                Sync: False
 Year Classification: True
              Region: burgundy
             CV type: LOO
            RT range: {'max': 30000, 'min': 0}
    Confusion matrix: False
2025-07-29 08:58:22 — INFO — Applying RT range: 0 to 2904 (capped at 2904)
2025-07-29 08:58:41 — INFO — === Iteration 1/50 | Active bins: 50 ===
2025-07-29 09:07:23 — INFO — Accuracy: 0.262 ± 0.440


2025-08-12 15:43:02 — INFO — ------------------------ RUN SCRIPT -------------------------
2025-08-12 15:43:02 — INFO — Configuration Parameters
>>>>>>> f0a4b77a
                Task: classification
           Wine kind: pinot_noir
            Datasets: pinot_noir_changins
        Feature type: tic_tis
          Classifier: RGC
<<<<<<< HEAD
             Repeats: 10
           Normalize: True
          Decimation: 10
                Sync: False
 Year Classification: False
              Region: winery
             CV type: LOO
            RT range: {'max': 30000, 'min': 0}
    Confusion matrix: False
2025-07-31 11:30:42 — INFO — Applying RT range: 0 to 2904 (capped at 2904)
2025-07-31 11:30:48 — INFO — Mean Balanced Accuracy: 0.770 ± 0.421


2025-07-31 11:32:15 — INFO — ------------------------ RUN SCRIPT -------------------------
2025-07-31 11:32:15 — INFO — Configuration Parameters
=======
             Repeats: 100
           Normalize: True
          Decimation: 10
                Sync: False
 Year Classification: True
              Region: winery
             CV type: LOO
            RT range: {'max': 30000, 'min': 0}
    Confusion matrix: False
2025-08-12 15:43:04 — INFO — Applying RT range: 0 to 2904 (capped at 2904)
2025-08-12 15:43:05 — INFO — === Iteration 1/50 | Active bins: 50 ===
2025-08-12 15:43:14 — INFO — Accuracy: 0.133 ± 0.340
2025-08-12 15:44:24 — INFO — Removing bin 15: next accuracy would be 0.162
2025-08-12 15:44:24 — INFO — === Iteration 2/50 | Active bins: 49 ===
2025-08-12 15:44:32 — INFO — Accuracy: 0.148 ± 0.355
2025-08-12 15:45:41 — INFO — Removing bin 7: next accuracy would be 0.192
2025-08-12 15:45:41 — INFO — === Iteration 3/50 | Active bins: 48 ===
2025-08-12 15:45:49 — INFO — Accuracy: 0.133 ± 0.340
2025-08-12 15:46:56 — INFO — Removing bin 38: next accuracy would be 0.222
2025-08-12 15:46:56 — INFO — === Iteration 4/50 | Active bins: 47 ===
2025-08-12 15:47:05 — INFO — Accuracy: 0.148 ± 0.355
2025-08-12 15:48:11 — INFO — Removing bin 17: next accuracy would be 0.222
2025-08-12 15:48:11 — INFO — === Iteration 5/50 | Active bins: 46 ===
2025-08-12 15:48:20 — INFO — Accuracy: 0.148 ± 0.355
2025-08-12 15:49:24 — INFO — Removing bin 27: next accuracy would be 0.222
2025-08-12 15:49:24 — INFO — === Iteration 6/50 | Active bins: 45 ===
2025-08-12 15:49:32 — INFO — Accuracy: 0.148 ± 0.355
2025-08-12 15:50:36 — INFO — Removing bin 39: next accuracy would be 0.227
2025-08-12 15:50:36 — INFO — === Iteration 7/50 | Active bins: 44 ===
2025-08-12 15:50:45 — INFO — Accuracy: 0.148 ± 0.355
2025-08-12 15:52:03 — INFO — Removing bin 30: next accuracy would be 0.235
2025-08-12 15:52:03 — INFO — === Iteration 8/50 | Active bins: 43 ===
2025-08-12 15:52:18 — INFO — Accuracy: 0.148 ± 0.355
2025-08-12 15:53:35 — INFO — Removing bin 16: next accuracy would be 0.235
2025-08-12 15:53:35 — INFO — === Iteration 9/50 | Active bins: 42 ===
2025-08-12 15:53:46 — INFO — Accuracy: 0.156 ± 0.362
2025-08-12 15:55:09 — INFO — Removing bin 3: next accuracy would be 0.263
2025-08-12 15:55:09 — INFO — === Iteration 10/50 | Active bins: 41 ===
2025-08-12 15:55:21 — INFO — Accuracy: 0.148 ± 0.355
2025-08-12 15:56:34 — INFO — Removing bin 22: next accuracy would be 0.263
2025-08-12 15:56:34 — INFO — === Iteration 11/50 | Active bins: 40 ===
2025-08-12 15:56:47 — INFO — Accuracy: 0.163 ± 0.369
2025-08-12 15:58:09 — INFO — Removing bin 14: next accuracy would be 0.272
2025-08-12 15:58:09 — INFO — === Iteration 12/50 | Active bins: 39 ===
2025-08-12 15:58:22 — INFO — Accuracy: 0.156 ± 0.362
2025-08-12 15:59:31 — INFO — Removing bin 43: next accuracy would be 0.280
2025-08-12 15:59:31 — INFO — === Iteration 13/50 | Active bins: 38 ===
2025-08-12 15:59:43 — INFO — Accuracy: 0.170 ± 0.376


2025-08-12 17:28:56 — INFO — ------------------------ RUN SCRIPT -------------------------
2025-08-12 17:28:56 — INFO — Configuration Parameters
>>>>>>> f0a4b77a
                Task: classification
           Wine kind: pinot_noir
            Datasets: pinot_noir_changins
        Feature type: tic_tis
<<<<<<< HEAD
          Classifier: RGC
             Repeats: 10
           Normalize: True
          Decimation: 10
                Sync: False
 Year Classification: False
=======
          Classifier: LDA
             Repeats: 100
           Normalize: True
          Decimation: 10
                Sync: False
 Year Classification: True
>>>>>>> f0a4b77a
              Region: winery
             CV type: LOO
            RT range: {'max': 30000, 'min': 0}
    Confusion matrix: False
<<<<<<< HEAD
2025-07-31 11:32:18 — INFO — Applying RT range: 0 to 2904 (capped at 2904)
2025-07-31 11:32:23 — INFO — Mean Balanced Accuracy: 0.770 ± 0.421


2025-07-31 11:33:43 — INFO — ------------------------ RUN SCRIPT -------------------------
2025-07-31 11:33:43 — INFO — Configuration Parameters
=======
2025-08-12 17:28:58 — INFO — Applying RT range: 0 to 2904 (capped at 2904)
2025-08-12 17:28:59 — INFO — === Iteration 1/50 | Active bins: 50 ===
2025-08-12 17:29:30 — INFO — Accuracy: 0.222 ± 0.416
2025-08-12 17:30:58 — INFO — Removing bin 39: next accuracy would be 0.292
2025-08-12 17:30:58 — INFO — === Iteration 2/50 | Active bins: 49 ===
2025-08-12 17:31:25 — INFO — Accuracy: 0.244 ± 0.430
2025-08-12 17:32:47 — INFO — Removing bin 0: next accuracy would be 0.318
2025-08-12 17:32:47 — INFO — === Iteration 3/50 | Active bins: 48 ===
2025-08-12 17:33:14 — INFO — Accuracy: 0.252 ± 0.434
2025-08-12 17:34:34 — INFO — Removing bin 28: next accuracy would be 0.330
2025-08-12 17:34:34 — INFO — === Iteration 4/50 | Active bins: 47 ===
2025-08-12 17:34:58 — INFO — Accuracy: 0.259 ± 0.438
2025-08-12 17:36:39 — INFO — Removing bin 27: next accuracy would be 0.336
2025-08-12 17:36:39 — INFO — === Iteration 5/50 | Active bins: 46 ===
2025-08-12 17:37:04 — INFO — Accuracy: 0.267 ± 0.442
2025-08-12 17:38:23 — INFO — Removing bin 4: next accuracy would be 0.346
2025-08-12 17:38:23 — INFO — === Iteration 6/50 | Active bins: 45 ===
2025-08-12 17:38:51 — INFO — Accuracy: 0.259 ± 0.438
2025-08-12 17:40:07 — INFO — Removing bin 43: next accuracy would be 0.349
2025-08-12 17:40:07 — INFO — === Iteration 7/50 | Active bins: 44 ===
2025-08-12 17:40:32 — INFO — Accuracy: 0.281 ± 0.450
2025-08-12 17:41:45 — INFO — Removing bin 29: next accuracy would be 0.364
2025-08-12 17:41:45 — INFO — === Iteration 8/50 | Active bins: 43 ===


2025-08-12 17:41:54 — INFO — ------------------------ RUN SCRIPT -------------------------
2025-08-12 17:41:54 — INFO — Configuration Parameters
>>>>>>> f0a4b77a
                Task: classification
           Wine kind: pinot_noir
            Datasets: pinot_noir_changins
        Feature type: tic_tis
<<<<<<< HEAD
          Classifier: RGC
             Repeats: 10
           Normalize: True
          Decimation: 10
                Sync: False
 Year Classification: False
              Region: winery
             CV type: LOO
            RT range: {'max': 30000, 'min': 0}
    Confusion matrix: False
2025-07-31 11:33:46 — INFO — Applying RT range: 0 to 2904 (capped at 2904)
2025-07-31 11:33:54 — INFO — Mean Balanced Accuracy: 0.770 ± 0.421


2025-07-31 12:45:26 — INFO — ------------------------ RUN SCRIPT -------------------------
2025-07-31 12:45:26 — INFO — Configuration Parameters
=======
          Classifier: LDA
             Repeats: 100
           Normalize: True
          Decimation: 10
                Sync: False
 Year Classification: True
              Region: winery
             CV type: LOO
            RT range: {'max': 30000, 'min': 0}
    Confusion matrix: False
2025-08-12 17:42:00 — INFO — Applying RT range: 0 to 2904 (capped at 2904)
2025-08-12 17:42:07 — INFO — === Iteration 1/50 | Active bins: 50 ===
2025-08-12 17:42:11 — INFO — Accuracy: 0.267 ± 0.442
2025-08-12 17:43:30 — INFO — Removing bin 26: next accuracy would be 0.367
2025-08-12 17:43:30 — INFO — === Iteration 9/50 | Active bins: 42 ===
2025-08-12 17:44:00 — INFO — Accuracy: 0.274 ± 0.446
2025-08-12 17:45:21 — INFO — Removing bin 42: next accuracy would be 0.367
2025-08-12 17:45:21 — INFO — === Iteration 10/50 | Active bins: 41 ===
2025-08-12 17:45:57 — INFO — Accuracy: 0.244 ± 0.430
2025-08-12 17:47:12 — INFO — Removing bin 24: next accuracy would be 0.373
2025-08-12 17:47:12 — INFO — === Iteration 11/50 | Active bins: 40 ===
2025-08-12 17:47:33 — INFO — Accuracy: 0.222 ± 0.416
2025-08-12 17:47:43 — INFO — Accuracy: 0.267 ± 0.442
2025-08-12 17:48:49 — INFO — Removing bin 18: next accuracy would be 0.389
2025-08-12 17:48:49 — INFO — === Iteration 12/50 | Active bins: 39 ===
2025-08-12 17:49:14 — INFO — Accuracy: 0.274 ± 0.446
2025-08-12 17:50:22 — INFO — Removing bin 30: next accuracy would be 0.389
2025-08-12 17:50:22 — INFO — === Iteration 13/50 | Active bins: 38 ===
2025-08-12 17:50:47 — INFO — Accuracy: 0.259 ± 0.438
2025-08-12 17:51:51 — INFO — Removing bin 21: next accuracy would be 0.389
2025-08-12 17:51:51 — INFO — === Iteration 14/50 | Active bins: 37 ===
2025-08-12 17:52:17 — INFO — Accuracy: 0.259 ± 0.438
2025-08-12 17:53:19 — INFO — Removing bin 25: next accuracy would be 0.384
2025-08-12 17:53:19 — INFO — === Iteration 15/50 | Active bins: 36 ===
2025-08-12 17:53:46 — INFO — Accuracy: 0.252 ± 0.434
2025-08-12 17:54:45 — INFO — Removing bin 40: next accuracy would be 0.395
2025-08-12 17:54:45 — INFO — === Iteration 16/50 | Active bins: 35 ===
2025-08-12 17:55:11 — INFO — Accuracy: 0.289 ± 0.453
2025-08-12 17:56:10 — INFO — Removing bin 22: next accuracy would be 0.395
2025-08-12 17:56:10 — INFO — === Iteration 17/50 | Active bins: 34 ===
2025-08-12 17:56:36 — INFO — Accuracy: 0.281 ± 0.450
2025-08-12 17:57:36 — INFO — Removing bin 35: next accuracy would be 0.404
2025-08-12 17:57:36 — INFO — === Iteration 18/50 | Active bins: 33 ===
2025-08-12 17:58:04 — INFO — Accuracy: 0.274 ± 0.446
2025-08-12 17:59:03 — INFO — Removing bin 32: next accuracy would be 0.404
2025-08-12 17:59:03 — INFO — === Iteration 19/50 | Active bins: 32 ===
2025-08-12 17:59:30 — INFO — Accuracy: 0.252 ± 0.434
2025-08-12 18:00:25 — INFO — Removing bin 3: next accuracy would be 0.408
2025-08-12 18:00:25 — INFO — === Iteration 20/50 | Active bins: 31 ===
2025-08-12 18:00:55 — INFO — Accuracy: 0.222 ± 0.416
2025-08-12 18:01:48 — INFO — Removing bin 38: next accuracy would be 0.414
2025-08-12 18:01:48 — INFO — === Iteration 21/50 | Active bins: 30 ===
2025-08-12 18:02:15 — INFO — Accuracy: 0.200 ± 0.400
2025-08-12 18:03:07 — INFO — Removing bin 47: next accuracy would be 0.414
2025-08-12 18:03:07 — INFO — === Iteration 22/50 | Active bins: 29 ===
2025-08-12 18:03:41 — INFO — Accuracy: 0.230 ± 0.421
2025-08-12 18:04:34 — INFO — Removing bin 19: next accuracy would be 0.423
2025-08-12 18:04:34 — INFO — === Iteration 23/50 | Active bins: 28 ===
2025-08-12 18:05:06 — INFO — Accuracy: 0.244 ± 0.430
2025-08-12 18:05:55 — INFO — Removing bin 12: next accuracy would be 0.423
2025-08-12 18:05:55 — INFO — === Iteration 24/50 | Active bins: 27 ===
2025-08-12 18:06:24 — INFO — Accuracy: 0.252 ± 0.434
2025-08-12 18:07:15 — INFO — Removing bin 34: next accuracy would be 0.417
2025-08-12 18:07:15 — INFO — === Iteration 25/50 | Active bins: 26 ===
2025-08-12 18:07:47 — INFO — Accuracy: 0.259 ± 0.438
2025-08-12 18:08:35 — INFO — Removing bin 44: next accuracy would be 0.423
2025-08-12 18:08:35 — INFO — === Iteration 26/50 | Active bins: 25 ===
2025-08-12 18:09:18 — INFO — Accuracy: 0.281 ± 0.450
2025-08-12 18:10:05 — INFO — Removing bin 2: next accuracy would be 0.439
2025-08-12 18:10:05 — INFO — === Iteration 27/50 | Active bins: 24 ===
2025-08-12 18:10:37 — INFO — Accuracy: 0.281 ± 0.450
2025-08-12 18:11:21 — INFO — Removing bin 6: next accuracy would be 0.447
2025-08-12 18:11:21 — INFO — === Iteration 28/50 | Active bins: 23 ===
2025-08-12 18:11:55 — INFO — Accuracy: 0.289 ± 0.453


2025-08-12 18:12:00 — INFO — ------------------------ RUN SCRIPT -------------------------
2025-08-12 18:12:00 — INFO — Configuration Parameters
>>>>>>> f0a4b77a
                Task: classification
           Wine kind: pinot_noir
            Datasets: pinot_noir_changins
        Feature type: tic_tis
<<<<<<< HEAD
          Classifier: RGC
             Repeats: 10
           Normalize: True
          Decimation: 10
                Sync: False
 Year Classification: False
              Region: winery
             CV type: LOO
            RT range: {'max': 30000, 'min': 0}
    Confusion matrix: False
2025-07-31 12:45:28 — INFO — Applying RT range: 0 to 2904 (capped at 2904)
2025-07-31 12:45:53 — INFO — Mean Balanced Accuracy: 0.770 ± 0.421


2025-07-31 13:26:35 — INFO — ------------------------ RUN SCRIPT -------------------------
2025-07-31 13:26:35 — INFO — Configuration Parameters
=======
          Classifier: LDA
             Repeats: 100
           Normalize: True
          Decimation: 10
                Sync: False
 Year Classification: True
              Region: winery
             CV type: LOO
            RT range: {'max': 30000, 'min': 0}
    Confusion matrix: False
2025-08-12 18:12:03 — INFO — Applying RT range: 0 to 2904 (capped at 2904)
2025-08-12 18:12:04 — INFO — === Iteration 1/50 | Active bins: 50 ===
2025-08-12 18:12:49 — INFO — Accuracy: 0.222 ± 0.416
2025-08-12 18:13:00 — INFO — Removing bin 46: next accuracy would be 0.440
2025-08-12 18:13:00 — INFO — === Iteration 29/50 | Active bins: 22 ===
2025-08-12 18:13:50 — INFO — Accuracy: 0.267 ± 0.442
2025-08-12 18:14:57 — INFO — Removing bin 33: next accuracy would be 0.425
2025-08-12 18:14:57 — INFO — === Iteration 30/50 | Active bins: 21 ===
2025-08-12 18:15:46 — INFO — Accuracy: 0.274 ± 0.446
2025-08-12 18:16:44 — INFO — Removing bin 36: next accuracy would be 0.431
2025-08-12 18:16:44 — INFO — === Iteration 31/50 | Active bins: 20 ===
2025-08-12 18:16:51 — INFO — Removing bin 39: next accuracy would be 0.234
2025-08-12 18:16:51 — INFO — === Iteration 2/50 | Active bins: 49 ===
2025-08-12 18:17:39 — INFO — Accuracy: 0.281 ± 0.450
2025-08-12 18:17:45 — INFO — Accuracy: 0.244 ± 0.430
2025-08-12 18:18:33 — INFO — Removing bin 45: next accuracy would be 0.416
2025-08-12 18:18:33 — INFO — === Iteration 32/50 | Active bins: 19 ===
2025-08-12 18:19:23 — INFO — Accuracy: 0.274 ± 0.446
2025-08-12 18:20:15 — INFO — Removing bin 5: next accuracy would be 0.426
2025-08-12 18:20:15 — INFO — === Iteration 33/50 | Active bins: 18 ===
2025-08-12 18:21:01 — INFO — Accuracy: 0.296 ± 0.457
2025-08-12 18:21:22 — INFO — Removing bin 41: next accuracy would be 0.243
2025-08-12 18:21:22 — INFO — === Iteration 3/50 | Active bins: 48 ===
2025-08-12 18:21:55 — INFO — Removing bin 1: next accuracy would be 0.429
2025-08-12 18:21:55 — INFO — === Iteration 34/50 | Active bins: 17 ===
2025-08-12 18:22:02 — INFO — Accuracy: 0.237 ± 0.425
2025-08-12 18:22:42 — INFO — Accuracy: 0.289 ± 0.453
2025-08-12 18:23:27 — INFO — Removing bin 49: next accuracy would be 0.404
2025-08-12 18:23:27 — INFO — === Iteration 35/50 | Active bins: 16 ===
2025-08-12 18:24:10 — INFO — Accuracy: 0.281 ± 0.450
2025-08-12 18:24:54 — INFO — Removing bin 17: next accuracy would be 0.380
2025-08-12 18:24:54 — INFO — === Iteration 36/50 | Active bins: 15 ===
2025-08-12 18:25:35 — INFO — Accuracy: 0.259 ± 0.438
2025-08-12 18:25:40 — INFO — Removing bin 0: next accuracy would be 0.258
2025-08-12 18:25:40 — INFO — === Iteration 4/50 | Active bins: 47 ===
2025-08-12 18:26:17 — INFO — Accuracy: 0.252 ± 0.434
2025-08-12 18:26:25 — INFO — Removing bin 11: next accuracy would be 0.379
2025-08-12 18:26:25 — INFO — === Iteration 37/50 | Active bins: 14 ===
2025-08-12 18:27:12 — INFO — Accuracy: 0.215 ± 0.411
2025-08-12 18:27:51 — INFO — Removing bin 14: next accuracy would be 0.342
2025-08-12 18:27:51 — INFO — === Iteration 38/50 | Active bins: 13 ===
2025-08-12 18:28:36 — INFO — Accuracy: 0.207 ± 0.405
2025-08-12 18:29:12 — INFO — Removing bin 10: next accuracy would be 0.345
2025-08-12 18:29:12 — INFO — === Iteration 39/50 | Active bins: 12 ===
2025-08-12 18:29:51 — INFO — Removing bin 35: next accuracy would be 0.270
2025-08-12 18:29:51 — INFO — === Iteration 5/50 | Active bins: 46 ===
2025-08-12 18:29:53 — INFO — Accuracy: 0.193 ± 0.394
2025-08-12 18:30:30 — INFO — Accuracy: 0.274 ± 0.446
2025-08-12 18:30:32 — INFO — Removing bin 16: next accuracy would be 0.320
2025-08-12 18:30:32 — INFO — === Iteration 40/50 | Active bins: 11 ===
2025-08-12 18:31:20 — INFO — Accuracy: 0.193 ± 0.394
2025-08-12 18:31:52 — INFO — Removing bin 37: next accuracy would be 0.281
2025-08-12 18:31:52 — INFO — === Iteration 41/50 | Active bins: 10 ===
2025-08-12 18:32:36 — INFO — Accuracy: 0.193 ± 0.394
2025-08-12 18:33:06 — INFO — Removing bin 41: next accuracy would be 0.260
2025-08-12 18:33:06 — INFO — === Iteration 42/50 | Active bins: 9 ===
2025-08-12 18:33:54 — INFO — Accuracy: 0.207 ± 0.405
2025-08-12 18:34:06 — INFO — Removing bin 22: next accuracy would be 0.285
2025-08-12 18:34:06 — INFO — === Iteration 6/50 | Active bins: 45 ===
2025-08-12 18:34:23 — INFO — Removing bin 23: next accuracy would be 0.302
2025-08-12 18:34:23 — INFO — === Iteration 43/50 | Active bins: 8 ===
2025-08-12 18:34:51 — INFO — Accuracy: 0.259 ± 0.438
2025-08-12 18:35:13 — INFO — Accuracy: 0.207 ± 0.405
2025-08-12 18:35:34 — INFO — Removing bin 7: next accuracy would be 0.265
2025-08-12 18:35:34 — INFO — === Iteration 44/50 | Active bins: 7 ===
2025-08-12 18:36:17 — INFO — Accuracy: 0.163 ± 0.369
2025-08-12 18:36:35 — INFO — Removing bin 20: next accuracy would be 0.293
2025-08-12 18:36:35 — INFO — === Iteration 45/50 | Active bins: 6 ===
2025-08-12 18:37:23 — INFO — Accuracy: 0.156 ± 0.362
2025-08-12 18:37:42 — INFO — Removing bin 31: next accuracy would be 0.239
2025-08-12 18:37:42 — INFO — === Iteration 46/50 | Active bins: 5 ===
2025-08-12 18:38:16 — INFO — Removing bin 47: next accuracy would be 0.292
2025-08-12 18:38:17 — INFO — === Iteration 7/50 | Active bins: 44 ===
2025-08-12 18:38:25 — INFO — Accuracy: 0.200 ± 0.400
2025-08-12 18:38:41 — INFO — Removing bin 9: next accuracy would be 0.232
2025-08-12 18:38:41 — INFO — === Iteration 47/50 | Active bins: 4 ===
2025-08-12 18:39:03 — INFO — Accuracy: 0.281 ± 0.450
2025-08-12 18:39:30 — INFO — Accuracy: 0.156 ± 0.362
2025-08-12 18:39:43 — INFO — Removing bin 13: next accuracy would be 0.238
2025-08-12 18:39:43 — INFO — === Iteration 48/50 | Active bins: 3 ===
2025-08-12 18:40:27 — INFO — Accuracy: 0.081 ± 0.274
2025-08-12 18:40:37 — INFO — Removing bin 48: next accuracy would be 0.222
2025-08-12 18:40:37 — INFO — === Iteration 49/50 | Active bins: 2 ===
2025-08-12 18:41:21 — INFO — Accuracy: 0.119 ± 0.323
2025-08-12 18:41:27 — INFO — Removing bin 15: next accuracy would be 0.132
2025-08-12 18:41:27 — INFO — === Iteration 50/50 | Active bins: 1 ===
2025-08-12 18:42:14 — INFO — Accuracy: 0.081 ± 0.274
2025-08-12 18:42:29 — INFO — Removing bin 34: next accuracy would be 0.290
2025-08-12 18:42:29 — INFO — === Iteration 8/50 | Active bins: 43 ===
2025-08-12 18:42:57 — INFO — Accuracy: 0.281 ± 0.450
2025-08-12 18:45:01 — INFO — Removing bin 45: next accuracy would be 0.307
2025-08-12 18:45:01 — INFO — === Iteration 9/50 | Active bins: 42 ===
2025-08-12 18:45:32 — INFO — Accuracy: 0.267 ± 0.442
2025-08-12 18:47:29 — INFO — Removing bin 18: next accuracy would be 0.310
2025-08-12 18:47:29 — INFO — === Iteration 10/50 | Active bins: 41 ===
2025-08-12 18:47:59 — INFO — Accuracy: 0.267 ± 0.442
2025-08-12 18:49:53 — INFO — Removing bin 20: next accuracy would be 0.310
2025-08-12 18:49:53 — INFO — === Iteration 11/50 | Active bins: 40 ===
2025-08-12 18:50:23 — INFO — Accuracy: 0.267 ± 0.442
2025-08-12 18:52:16 — INFO — Removing bin 26: next accuracy would be 0.308
2025-08-12 18:52:16 — INFO — === Iteration 12/50 | Active bins: 39 ===
2025-08-12 18:52:45 — INFO — Accuracy: 0.252 ± 0.434
2025-08-12 18:54:36 — INFO — Removing bin 27: next accuracy would be 0.301
2025-08-12 18:54:36 — INFO — === Iteration 13/50 | Active bins: 38 ===
2025-08-12 18:55:06 — INFO — Accuracy: 0.267 ± 0.442
2025-08-12 18:56:57 — INFO — Removing bin 25: next accuracy would be 0.303
2025-08-12 18:56:57 — INFO — === Iteration 14/50 | Active bins: 37 ===
2025-08-12 18:57:27 — INFO — Accuracy: 0.281 ± 0.450
2025-08-12 18:59:16 — INFO — Removing bin 21: next accuracy would be 0.301
2025-08-12 18:59:16 — INFO — === Iteration 15/50 | Active bins: 36 ===
2025-08-12 18:59:43 — INFO — Accuracy: 0.289 ± 0.453
2025-08-12 19:01:26 — INFO — Removing bin 28: next accuracy would be 0.298
2025-08-12 19:01:26 — INFO — === Iteration 16/50 | Active bins: 35 ===
2025-08-12 19:01:56 — INFO — Accuracy: 0.296 ± 0.457
2025-08-12 19:04:44 — INFO — Removing bin 23: next accuracy would be 0.298
2025-08-12 19:04:44 — INFO — === Iteration 17/50 | Active bins: 34 ===
2025-08-12 19:05:08 — INFO — Accuracy: 0.289 ± 0.453
2025-08-12 19:06:47 — INFO — Removing bin 31: next accuracy would be 0.297
2025-08-12 19:06:47 — INFO — === Iteration 18/50 | Active bins: 33 ===
2025-08-12 19:07:14 — INFO — Accuracy: 0.304 ± 0.460
2025-08-12 19:08:51 — INFO — Removing bin 8: next accuracy would be 0.292
2025-08-12 19:08:51 — INFO — === Iteration 19/50 | Active bins: 32 ===
2025-08-12 19:09:17 — INFO — Accuracy: 0.304 ± 0.460
2025-08-12 19:10:53 — INFO — Removing bin 43: next accuracy would be 0.285
2025-08-12 19:10:54 — INFO — === Iteration 20/50 | Active bins: 31 ===
2025-08-12 19:11:26 — INFO — Accuracy: 0.304 ± 0.460
2025-08-12 19:12:59 — INFO — Removing bin 24: next accuracy would be 0.289
2025-08-12 19:12:59 — INFO — === Iteration 21/50 | Active bins: 30 ===
2025-08-12 19:13:31 — INFO — Accuracy: 0.304 ± 0.460
2025-08-12 19:14:59 — INFO — Removing bin 5: next accuracy would be 0.295
2025-08-12 19:14:59 — INFO — === Iteration 22/50 | Active bins: 29 ===
2025-08-12 19:15:28 — INFO — Accuracy: 0.311 ± 0.463
2025-08-12 19:16:55 — INFO — Removing bin 37: next accuracy would be 0.297
2025-08-12 19:16:55 — INFO — === Iteration 23/50 | Active bins: 28 ===
2025-08-12 19:17:27 — INFO — Accuracy: 0.311 ± 0.463
2025-08-12 19:18:50 — INFO — Removing bin 49: next accuracy would be 0.300
2025-08-12 19:18:50 — INFO — === Iteration 24/50 | Active bins: 27 ===
2025-08-12 19:19:19 — INFO — Accuracy: 0.296 ± 0.457
2025-08-12 19:20:39 — INFO — Removing bin 1: next accuracy would be 0.300
2025-08-12 19:20:39 — INFO — === Iteration 25/50 | Active bins: 26 ===
2025-08-12 19:21:09 — INFO — Accuracy: 0.319 ± 0.466
2025-08-12 19:22:27 — INFO — Removing bin 30: next accuracy would be 0.291
2025-08-12 19:22:27 — INFO — === Iteration 26/50 | Active bins: 25 ===
2025-08-12 19:22:58 — INFO — Accuracy: 0.274 ± 0.446
2025-08-12 19:24:12 — INFO — Removing bin 17: next accuracy would be 0.297
2025-08-12 19:24:12 — INFO — === Iteration 27/50 | Active bins: 24 ===
2025-08-12 19:24:41 — INFO — Accuracy: 0.274 ± 0.446
2025-08-12 19:25:54 — INFO — Removing bin 32: next accuracy would be 0.283
2025-08-12 19:25:54 — INFO — === Iteration 28/50 | Active bins: 23 ===
2025-08-12 19:26:25 — INFO — Accuracy: 0.267 ± 0.442
2025-08-12 19:27:35 — INFO — Removing bin 11: next accuracy would be 0.288
2025-08-12 19:27:35 — INFO — === Iteration 29/50 | Active bins: 22 ===
2025-08-12 19:28:06 — INFO — Accuracy: 0.244 ± 0.430
2025-08-12 19:29:12 — INFO — Removing bin 40: next accuracy would be 0.266
2025-08-12 19:29:12 — INFO — === Iteration 30/50 | Active bins: 21 ===
2025-08-12 19:29:43 — INFO — Accuracy: 0.259 ± 0.438
2025-08-12 19:30:48 — INFO — Removing bin 19: next accuracy would be 0.279
2025-08-12 19:30:48 — INFO — === Iteration 31/50 | Active bins: 20 ===
2025-08-12 19:31:18 — INFO — Accuracy: 0.281 ± 0.450
2025-08-12 19:32:19 — INFO — Removing bin 46: next accuracy would be 0.285
2025-08-12 19:32:19 — INFO — === Iteration 32/50 | Active bins: 19 ===
2025-08-12 19:32:51 — INFO — Accuracy: 0.274 ± 0.446
2025-08-12 19:33:50 — INFO — Removing bin 2: next accuracy would be 0.283
2025-08-12 19:33:50 — INFO — === Iteration 33/50 | Active bins: 18 ===
2025-08-12 19:34:20 — INFO — Accuracy: 0.296 ± 0.457
2025-08-12 19:35:15 — INFO — Removing bin 16: next accuracy would be 0.287
2025-08-12 19:35:15 — INFO — === Iteration 34/50 | Active bins: 17 ===
2025-08-12 19:35:45 — INFO — Accuracy: 0.304 ± 0.460
2025-08-12 19:36:39 — INFO — Removing bin 15: next accuracy would be 0.282
2025-08-12 19:36:39 — INFO — === Iteration 35/50 | Active bins: 16 ===
2025-08-12 19:37:09 — INFO — Accuracy: 0.304 ± 0.460
2025-08-12 19:37:58 — INFO — Removing bin 33: next accuracy would be 0.299
2025-08-12 19:37:58 — INFO — === Iteration 36/50 | Active bins: 15 ===
2025-08-12 19:38:28 — INFO — Accuracy: 0.326 ± 0.469
2025-08-12 19:39:17 — INFO — Removing bin 3: next accuracy would be 0.283
2025-08-12 19:39:17 — INFO — === Iteration 37/50 | Active bins: 14 ===
2025-08-12 19:39:47 — INFO — Accuracy: 0.341 ± 0.474
2025-08-12 19:40:31 — INFO — Removing bin 29: next accuracy would be 0.277
2025-08-12 19:40:31 — INFO — === Iteration 38/50 | Active bins: 13 ===
2025-08-12 19:41:02 — INFO — Accuracy: 0.304 ± 0.460
2025-08-12 19:41:44 — INFO — Removing bin 42: next accuracy would be 0.282
2025-08-12 19:41:44 — INFO — === Iteration 39/50 | Active bins: 12 ===
2025-08-12 19:42:15 — INFO — Accuracy: 0.296 ± 0.457
2025-08-12 19:42:51 — INFO — Removing bin 4: next accuracy would be 0.264
2025-08-12 19:42:51 — INFO — === Iteration 40/50 | Active bins: 11 ===
2025-08-12 19:43:23 — INFO — Accuracy: 0.289 ± 0.453
2025-08-12 19:43:57 — INFO — Removing bin 36: next accuracy would be 0.287
2025-08-12 19:43:57 — INFO — === Iteration 41/50 | Active bins: 10 ===
2025-08-12 19:44:27 — INFO — Accuracy: 0.252 ± 0.434
2025-08-12 19:44:57 — INFO — Removing bin 38: next accuracy would be 0.263
2025-08-12 19:44:57 — INFO — === Iteration 42/50 | Active bins: 9 ===
2025-08-12 19:45:29 — INFO — Accuracy: 0.304 ± 0.460
2025-08-12 19:45:57 — INFO — Removing bin 12: next accuracy would be 0.249
2025-08-12 19:45:57 — INFO — === Iteration 43/50 | Active bins: 8 ===
2025-08-12 19:46:27 — INFO — Accuracy: 0.289 ± 0.453
2025-08-12 19:46:54 — INFO — Removing bin 9: next accuracy would be 0.223
2025-08-12 19:46:54 — INFO — === Iteration 44/50 | Active bins: 7 ===
2025-08-12 19:47:23 — INFO — Accuracy: 0.259 ± 0.438
2025-08-12 19:47:46 — INFO — Removing bin 44: next accuracy would be 0.201
2025-08-12 19:47:46 — INFO — === Iteration 45/50 | Active bins: 6 ===
2025-08-12 19:48:19 — INFO — Accuracy: 0.193 ± 0.394
2025-08-12 19:48:38 — INFO — Removing bin 6: next accuracy would be 0.184
2025-08-12 19:48:38 — INFO — === Iteration 46/50 | Active bins: 5 ===
2025-08-12 19:49:10 — INFO — Accuracy: 0.185 ± 0.388
2025-08-12 19:49:26 — INFO — Removing bin 7: next accuracy would be 0.192
2025-08-12 19:49:26 — INFO — === Iteration 47/50 | Active bins: 4 ===
2025-08-12 19:49:57 — INFO — Accuracy: 0.148 ± 0.355
2025-08-12 19:50:52 — INFO — Removing bin 13: next accuracy would be 0.190
2025-08-12 19:50:52 — INFO — === Iteration 48/50 | Active bins: 3 ===
2025-08-12 19:51:16 — INFO — Accuracy: 0.126 ± 0.332
2025-08-12 19:51:26 — INFO — Removing bin 14: next accuracy would be 0.174
2025-08-12 19:51:26 — INFO — === Iteration 49/50 | Active bins: 2 ===
2025-08-12 19:51:59 — INFO — Accuracy: 0.156 ± 0.362
2025-08-12 19:52:05 — INFO — Removing bin 48: next accuracy would be 0.115
2025-08-12 19:52:05 — INFO — === Iteration 50/50 | Active bins: 1 ===
2025-08-12 19:52:35 — INFO — Accuracy: 0.081 ± 0.274


2025-08-14 10:41:28 — INFO — ------------------------ RUN SCRIPT -------------------------
2025-08-14 10:41:28 — INFO — Configuration Parameters
>>>>>>> f0a4b77a
                Task: classification
           Wine kind: pinot_noir
            Datasets: pinot_noir_changins
        Feature type: tic_tis
          Classifier: RGC
             Repeats: 10
           Normalize: True
          Decimation: 10
                Sync: False
 Year Classification: False
              Region: winery
             CV type: LOO
            RT range: {'max': 30000, 'min': 0}
    Confusion matrix: False
<<<<<<< HEAD
2025-07-31 13:26:37 — INFO — Applying RT range: 0 to 2904 (capped at 2904)
2025-07-31 13:26:44 — INFO — Mean Balanced Accuracy: 0.770 ± 0.421


2025-07-31 15:35:49 — INFO — ------------------------ RUN SCRIPT -------------------------
2025-07-31 15:35:49 — INFO — Configuration Parameters
=======
2025-08-14 10:41:30 — INFO — Applying RT range: 0 to 2904 (capped at 2904)
2025-08-14 10:41:31 — INFO — === Iteration 1/50 | Active bins: 50 ===
2025-08-14 10:41:41 — INFO — Accuracy: 0.770 ± 0.421


2025-08-14 10:45:14 — INFO — ------------------------ RUN SCRIPT -------------------------
2025-08-14 10:45:14 — INFO — Configuration Parameters
>>>>>>> f0a4b77a
                Task: classification
           Wine kind: pinot_noir
            Datasets: pinot_noir_changins
        Feature type: tic_tis
          Classifier: RGC
             Repeats: 10
           Normalize: True
          Decimation: 10
                Sync: False
 Year Classification: False
              Region: winery
             CV type: LOO
            RT range: {'max': 30000, 'min': 0}
    Confusion matrix: False
<<<<<<< HEAD
2025-07-31 15:35:52 — INFO — Applying RT range: 0 to 2904 (capped at 2904)
2025-07-31 15:36:16 — INFO — Mean Balanced Accuracy: 0.770 ± 0.421


2025-08-04 13:12:01 — INFO — ------------------------ RUN SCRIPT -------------------------
2025-08-04 13:12:01 — INFO — Configuration Parameters
                Task: classification
           Wine kind: pinot_noir
            Datasets: pinot_noir_changins
        Feature type: tis
          Classifier: RGC
             Repeats: 10
           Normalize: True
          Decimation: 10
                Sync: False
 Year Classification: False
              Region: origin
             CV type: LOO
            RT range: {'max': 30000, 'min': 0}
    Confusion matrix: False
2025-08-04 13:12:03 — INFO — Applying RT range: 0 to 2904 (capped at 2904)
2025-08-04 13:12:10 — INFO — Mean Balanced Accuracy: 0.844 ± 0.362


2025-08-04 13:17:15 — INFO — ------------------------ RUN SCRIPT -------------------------
2025-08-04 13:17:15 — INFO — Configuration Parameters
                Task: classification
           Wine kind: pinot_noir
            Datasets: pinot_noir_changins
        Feature type: tis
          Classifier: RGC
             Repeats: 10
           Normalize: True
          Decimation: 10
                Sync: False
 Year Classification: False
              Region: origin
             CV type: LOO
            RT range: {'max': 30000, 'min': 0}
    Confusion matrix: False
2025-08-04 13:17:36 — INFO — Applying RT range: 0 to 2904 (capped at 2904)


2025-08-04 13:33:40 — INFO — ------------------------ RUN SCRIPT -------------------------
2025-08-04 13:33:40 — INFO — Configuration Parameters
                Task: classification
           Wine kind: pinot_noir
            Datasets: pinot_noir_changins
        Feature type: concat_channels
          Classifier: RGC
             Repeats: 10
           Normalize: True
          Decimation: 10
                Sync: False
 Year Classification: False
              Region: origin
             CV type: LOO
            RT range: {'max': 30000, 'min': 0}
    Confusion matrix: False
2025-08-04 13:33:43 — INFO — Applying RT range: 0 to 2904 (capped at 2904)


2025-08-04 13:47:57 — INFO — ------------------------ RUN SCRIPT -------------------------
2025-08-04 13:47:57 — INFO — Configuration Parameters
                Task: classification
           Wine kind: pinot_noir
            Datasets: pinot_noir_changins
        Feature type: concat_channels
          Classifier: GNB
             Repeats: 10
           Normalize: True
          Decimation: 10
                Sync: False
 Year Classification: False
              Region: origin
             CV type: LOO
            RT range: {'max': 30000, 'min': 0}
    Confusion matrix: False
2025-08-04 13:48:01 — INFO — Applying RT range: 0 to 2904 (capped at 2904)


2025-08-04 13:52:06 — INFO — ------------------------ RUN SCRIPT -------------------------
2025-08-04 13:52:06 — INFO — Configuration Parameters
                Task: classification
           Wine kind: pinot_noir
            Datasets: pinot_noir_changins
        Feature type: concat_channels
          Classifier: GNB
             Repeats: 10
           Normalize: True
          Decimation: 10
                Sync: False
 Year Classification: False
              Region: origin
             CV type: LOO
            RT range: {'max': 30000, 'min': 0}
    Confusion matrix: False


2025-08-04 13:52:15 — INFO — ------------------------ RUN SCRIPT -------------------------
2025-08-04 13:52:15 — INFO — Configuration Parameters
                Task: classification
           Wine kind: pinot_noir
            Datasets: pinot_noir_changins
        Feature type: concat_channels
          Classifier: GNB
             Repeats: 10
           Normalize: True
          Decimation: 10
                Sync: False
 Year Classification: False
              Region: origin
             CV type: LOO
            RT range: {'max': 30000, 'min': 0}
    Confusion matrix: False
2025-08-04 13:52:17 — INFO — Applying RT range: 0 to 2904 (capped at 2904)
2025-08-04 13:56:18 — INFO — Mean Balanced Accuracy: 0.244 ± 0.430


2025-08-04 13:57:48 — INFO — ------------------------ RUN SCRIPT -------------------------
2025-08-04 13:57:48 — INFO — Configuration Parameters
                Task: classification
           Wine kind: pinot_noir
            Datasets: pinot_noir_changins
        Feature type: concat_channels
          Classifier: DCT
             Repeats: 10
           Normalize: True
          Decimation: 10
                Sync: False
 Year Classification: False
              Region: origin
             CV type: LOO
            RT range: {'max': 30000, 'min': 0}
    Confusion matrix: False
2025-08-04 13:57:50 — INFO — Applying RT range: 0 to 2904 (capped at 2904)


2025-08-04 13:58:43 — INFO — ------------------------ RUN SCRIPT -------------------------
2025-08-04 13:58:43 — INFO — Configuration Parameters
                Task: classification
           Wine kind: pinot_noir
            Datasets: pinot_noir_changins
        Feature type: concat_channels
          Classifier: DTC
             Repeats: 10
           Normalize: True
          Decimation: 10
                Sync: False
 Year Classification: False
              Region: origin
             CV type: LOO
            RT range: {'max': 30000, 'min': 0}
    Confusion matrix: False
2025-08-04 13:58:45 — INFO — Applying RT range: 0 to 2904 (capped at 2904)


2025-08-04 14:01:00 — INFO — ------------------------ RUN SCRIPT -------------------------
2025-08-04 14:01:00 — INFO — Configuration Parameters
                Task: classification
           Wine kind: pinot_noir
            Datasets: pinot_noir_changins
        Feature type: concat_channels
          Classifier: KNN
             Repeats: 10
           Normalize: True
          Decimation: 10
                Sync: False
 Year Classification: False
              Region: origin
             CV type: LOO
            RT range: {'max': 30000, 'min': 0}
    Confusion matrix: False
2025-08-04 14:01:02 — INFO — Applying RT range: 0 to 2904 (capped at 2904)
2025-08-04 14:03:29 — INFO — Mean Balanced Accuracy: 0.511 ± 0.500


2025-08-04 14:05:41 — INFO — ------------------------ RUN SCRIPT -------------------------
2025-08-04 14:05:41 — INFO — Configuration Parameters
                Task: classification
           Wine kind: pinot_noir
            Datasets: pinot_noir_changins
        Feature type: concat_channels
          Classifier: LDA
             Repeats: 10
           Normalize: True
          Decimation: 10
                Sync: False
 Year Classification: False
              Region: origin
             CV type: LOO
            RT range: {'max': 30000, 'min': 0}
    Confusion matrix: False
2025-08-04 14:05:46 — INFO — Applying RT range: 0 to 2904 (capped at 2904)


2025-08-04 14:30:24 — INFO — ------------------------ RUN SCRIPT -------------------------
2025-08-04 14:30:24 — INFO — Configuration Parameters
                Task: classification
           Wine kind: pinot_noir
            Datasets: pinot_noir_changins
        Feature type: concat_channels
          Classifier: LR
             Repeats: 10
           Normalize: True
          Decimation: 10
                Sync: False
 Year Classification: False
              Region: origin
             CV type: LOO
            RT range: {'max': 30000, 'min': 0}
    Confusion matrix: False
2025-08-04 14:30:28 — INFO — Applying RT range: 0 to 2904 (capped at 2904)


2025-08-04 14:42:43 — INFO — ------------------------ RUN SCRIPT -------------------------
2025-08-04 14:42:43 — INFO — Configuration Parameters
                Task: classification
           Wine kind: pinot_noir
            Datasets: pinot_noir_changins
        Feature type: concat_channels
          Classifier: PAC
             Repeats: 10
           Normalize: True
          Decimation: 10
                Sync: False
 Year Classification: False
              Region: origin
             CV type: LOO
            RT range: {'max': 30000, 'min': 0}
    Confusion matrix: False
2025-08-04 14:42:45 — INFO — Applying RT range: 0 to 2904 (capped at 2904)


2025-08-04 14:43:35 — INFO — ------------------------ RUN SCRIPT -------------------------
2025-08-04 14:43:35 — INFO — Configuration Parameters
                Task: classification
           Wine kind: pinot_noir
            Datasets: pinot_noir_changins
        Feature type: concat_channels
          Classifier: PER
             Repeats: 10
           Normalize: True
          Decimation: 10
                Sync: False
 Year Classification: False
              Region: origin
             CV type: LOO
            RT range: {'max': 30000, 'min': 0}
    Confusion matrix: False
2025-08-04 14:43:37 — INFO — Applying RT range: 0 to 2904 (capped at 2904)


2025-08-04 14:44:17 — INFO — ------------------------ RUN SCRIPT -------------------------
2025-08-04 14:44:17 — INFO — Configuration Parameters
                Task: classification
           Wine kind: pinot_noir
            Datasets: pinot_noir_changins
        Feature type: concat_channels
          Classifier: RFC
             Repeats: 10
           Normalize: True
          Decimation: 10
                Sync: False
 Year Classification: False
              Region: origin
             CV type: LOO
            RT range: {'max': 30000, 'min': 0}
    Confusion matrix: False
2025-08-04 14:44:20 — INFO — Applying RT range: 0 to 2904 (capped at 2904)


2025-08-04 14:45:07 — INFO — ------------------------ RUN SCRIPT -------------------------
2025-08-04 14:45:07 — INFO — Configuration Parameters
                Task: classification
           Wine kind: pinot_noir
            Datasets: pinot_noir_changins
        Feature type: concat_channels
          Classifier: RGC
             Repeats: 10
           Normalize: True
          Decimation: 10
                Sync: False
 Year Classification: False
              Region: origin
             CV type: LOO
            RT range: {'max': 30000, 'min': 0}
    Confusion matrix: False
2025-08-04 14:45:10 — INFO — Applying RT range: 0 to 2904 (capped at 2904)


2025-08-04 14:46:16 — INFO — ------------------------ RUN SCRIPT -------------------------
2025-08-04 14:46:16 — INFO — Configuration Parameters
                Task: classification
           Wine kind: pinot_noir
            Datasets: pinot_noir_changins
        Feature type: concat_channels
          Classifier: SGD
             Repeats: 10
           Normalize: True
          Decimation: 10
                Sync: False
 Year Classification: False
              Region: origin
             CV type: LOO
            RT range: {'max': 30000, 'min': 0}
    Confusion matrix: False
2025-08-04 14:46:20 — INFO — Applying RT range: 0 to 2904 (capped at 2904)


2025-08-04 14:46:40 — INFO — ------------------------ RUN SCRIPT -------------------------
2025-08-04 14:46:40 — INFO — Configuration Parameters
                Task: classification
           Wine kind: pinot_noir
            Datasets: pinot_noir_changins
        Feature type: concat_channels
          Classifier: SVM
             Repeats: 10
           Normalize: True
          Decimation: 10
                Sync: False
 Year Classification: False
              Region: origin
             CV type: LOO
            RT range: {'max': 30000, 'min': 0}
    Confusion matrix: False
2025-08-04 14:46:47 — INFO — Applying RT range: 0 to 2904 (capped at 2904)
2025-08-04 14:51:30 — INFO — Mean Balanced Accuracy: 0.719 ± 0.450
2025-08-04 14:56:36 — INFO — Mean Balanced Accuracy: 0.593 ± 0.491


2025-08-04 15:20:22 — INFO — ------------------------ RUN SCRIPT -------------------------
2025-08-04 15:20:22 — INFO — Configuration Parameters
                Task: classification
           Wine kind: pinot_noir
            Datasets: pinot_noir_changins
        Feature type: tic
          Classifier: DTC
             Repeats: 1
           Normalize: True
          Decimation: 10
                Sync: False
 Year Classification: False
              Region: origin
             CV type: LOO
            RT range: {'max': 30000, 'min': 0}
    Confusion matrix: False
2025-08-04 15:20:25 — INFO — Applying RT range: 0 to 2904 (capped at 2904)
2025-08-04 15:24:10 — INFO — Mean Balanced Accuracy: 0.637 ± 0.481
2025-08-04 15:26:58 — INFO — Mean Balanced Accuracy: 0.711 ± 0.453


2025-08-04 15:37:39 — INFO — ------------------------ RUN SCRIPT -------------------------
2025-08-04 15:37:39 — INFO — Configuration Parameters
                Task: classification
           Wine kind: pinot_noir
            Datasets: pinot_noir_changins
        Feature type: tic
          Classifier: DTC
             Repeats: 1
           Normalize: True
          Decimation: 10
                Sync: False
 Year Classification: False
              Region: origin
             CV type: LOO
            RT range: {'max': 30000, 'min': 0}
    Confusion matrix: False
2025-08-04 15:37:42 — INFO — Applying RT range: 0 to 2904 (capped at 2904)


2025-08-04 16:36:45 — INFO — ------------------------ RUN SCRIPT -------------------------
2025-08-04 16:36:45 — INFO — Configuration Parameters
                Task: classification
           Wine kind: pinot_noir
            Datasets: pinot_noir_changins
        Feature type: concat_channels
          Classifier: DTC
             Repeats: 1
           Normalize: True
          Decimation: 10
                Sync: False
 Year Classification: False
              Region: origin
             CV type: LOO
            RT range: {'max': 30000, 'min': 0}
    Confusion matrix: False
2025-08-04 16:36:47 — INFO — Applying RT range: 0 to 2904 (capped at 2904)


2025-08-04 18:48:28 — INFO — ------------------------ RUN SCRIPT -------------------------
2025-08-04 18:48:28 — INFO — Configuration Parameters
                Task: classification
           Wine kind: pinot_noir
            Datasets: pinot_noir_changins
        Feature type: concat_channels
          Classifier: DTC
             Repeats: 1
           Normalize: True
          Decimation: 10
                Sync: False
 Year Classification: False
              Region: origin
             CV type: LOO
            RT range: {'max': 30000, 'min': 0}
    Confusion matrix: False
2025-08-04 18:48:32 — INFO — Applying RT range: 0 to 2904 (capped at 2904)


2025-08-04 18:49:05 — INFO — ------------------------ RUN SCRIPT -------------------------
2025-08-04 18:49:05 — INFO — Configuration Parameters
                Task: classification
           Wine kind: pinot_noir
            Datasets: pinot_noir_changins
        Feature type: concat_channels
          Classifier: GNB
             Repeats: 1
           Normalize: True
          Decimation: 10
                Sync: False
 Year Classification: False
              Region: origin
             CV type: LOO
            RT range: {'max': 30000, 'min': 0}
    Confusion matrix: False
2025-08-04 18:49:07 — INFO — Applying RT range: 0 to 2904 (capped at 2904)


2025-08-04 18:49:17 — INFO — ------------------------ RUN SCRIPT -------------------------
2025-08-04 18:49:17 — INFO — Configuration Parameters
                Task: classification
           Wine kind: pinot_noir
            Datasets: pinot_noir_changins
        Feature type: concat_channels
          Classifier: KNN
             Repeats: 1
           Normalize: True
          Decimation: 10
                Sync: False
 Year Classification: False
              Region: origin
             CV type: LOO
            RT range: {'max': 30000, 'min': 0}
    Confusion matrix: False
2025-08-04 18:49:20 — INFO — Applying RT range: 0 to 2904 (capped at 2904)


2025-08-04 18:50:56 — INFO — ------------------------ RUN SCRIPT -------------------------
2025-08-04 18:50:56 — INFO — Configuration Parameters
                Task: classification
           Wine kind: pinot_noir
            Datasets: pinot_noir_changins
        Feature type: concat_channels
          Classifier: DTC
             Repeats: 10
           Normalize: True
          Decimation: 10
                Sync: False
 Year Classification: False
              Region: origin
             CV type: LOO
            RT range: {'max': 30000, 'min': 0}
    Confusion matrix: False
2025-08-04 18:50:59 — INFO — Applying RT range: 0 to 2904 (capped at 2904)


2025-08-04 18:51:38 — INFO — ------------------------ RUN SCRIPT -------------------------
2025-08-04 18:51:38 — INFO — Configuration Parameters
                Task: classification
           Wine kind: pinot_noir
            Datasets: pinot_noir_changins
        Feature type: concat_channels
          Classifier: GNB
             Repeats: 10
           Normalize: True
          Decimation: 10
                Sync: False
 Year Classification: False
              Region: origin
             CV type: LOO
            RT range: {'max': 30000, 'min': 0}
    Confusion matrix: False
2025-08-04 18:51:40 — INFO — Applying RT range: 0 to 2904 (capped at 2904)


2025-08-04 18:51:56 — INFO — ------------------------ RUN SCRIPT -------------------------
2025-08-04 18:51:56 — INFO — Configuration Parameters
                Task: classification
           Wine kind: pinot_noir
            Datasets: pinot_noir_changins
        Feature type: concat_channels
          Classifier: KNN
             Repeats: 10
           Normalize: True
          Decimation: 10
                Sync: False
 Year Classification: False
              Region: origin
             CV type: LOO
            RT range: {'max': 30000, 'min': 0}
    Confusion matrix: False
2025-08-04 18:51:58 — INFO — Applying RT range: 0 to 2904 (capped at 2904)


2025-08-04 18:52:15 — INFO — ------------------------ RUN SCRIPT -------------------------
2025-08-04 18:52:15 — INFO — Configuration Parameters
                Task: classification
           Wine kind: pinot_noir
            Datasets: pinot_noir_changins
        Feature type: concat_channels
          Classifier: LDA
             Repeats: 10
           Normalize: True
          Decimation: 10
                Sync: False
 Year Classification: False
              Region: origin
             CV type: LOO
            RT range: {'max': 30000, 'min': 0}
    Confusion matrix: False
2025-08-04 18:52:17 — INFO — Applying RT range: 0 to 2904 (capped at 2904)
2025-08-04 18:56:46 — INFO — Mean Balanced Accuracy: 0.511 ± 0.500
2025-08-04 18:58:15 — INFO — Mean Balanced Accuracy: 0.244 ± 0.430
2025-08-04 19:26:28 — INFO — Mean Balanced Accuracy: 0.519 ± 0.500


2025-08-04 19:32:23 — INFO — ------------------------ RUN SCRIPT -------------------------
2025-08-04 19:32:23 — INFO — Configuration Parameters
                Task: classification
           Wine kind: pinot_noir
            Datasets: pinot_noir_changins
        Feature type: concat_channels
          Classifier: LR
             Repeats: 10
           Normalize: True
          Decimation: 10
                Sync: False
 Year Classification: False
              Region: origin
             CV type: LOO
            RT range: {'max': 30000, 'min': 0}
    Confusion matrix: False
2025-08-04 19:32:25 — INFO — Applying RT range: 0 to 2904 (capped at 2904)


2025-08-04 19:33:01 — INFO — ------------------------ RUN SCRIPT -------------------------
2025-08-04 19:33:01 — INFO — Configuration Parameters
                Task: classification
           Wine kind: pinot_noir
            Datasets: pinot_noir_changins
        Feature type: concat_channels
          Classifier: PAC
             Repeats: 10
           Normalize: True
          Decimation: 10
                Sync: False
 Year Classification: False
              Region: origin
             CV type: LOO
            RT range: {'max': 30000, 'min': 0}
    Confusion matrix: False
2025-08-04 19:33:03 — INFO — Applying RT range: 0 to 2904 (capped at 2904)


2025-08-04 19:33:21 — INFO — ------------------------ RUN SCRIPT -------------------------
2025-08-04 19:33:21 — INFO — Configuration Parameters
                Task: classification
           Wine kind: pinot_noir
            Datasets: pinot_noir_changins
        Feature type: concat_channels
          Classifier: PER
             Repeats: 10
           Normalize: True
          Decimation: 10
                Sync: False
 Year Classification: False
              Region: origin
             CV type: LOO
            RT range: {'max': 30000, 'min': 0}
    Confusion matrix: False
2025-08-04 19:33:24 — INFO — Applying RT range: 0 to 2904 (capped at 2904)


2025-08-04 19:33:41 — INFO — ------------------------ RUN SCRIPT -------------------------
2025-08-04 19:33:41 — INFO — Configuration Parameters
                Task: classification
           Wine kind: pinot_noir
            Datasets: pinot_noir_changins
        Feature type: concat_channels
          Classifier: RFC
             Repeats: 10
           Normalize: True
          Decimation: 10
                Sync: False
 Year Classification: False
              Region: origin
             CV type: LOO
            RT range: {'max': 30000, 'min': 0}
    Confusion matrix: False
2025-08-04 19:33:44 — INFO — Applying RT range: 0 to 2904 (capped at 2904)


2025-08-04 19:34:03 — INFO — ------------------------ RUN SCRIPT -------------------------
2025-08-04 19:34:03 — INFO — Configuration Parameters
                Task: classification
           Wine kind: pinot_noir
            Datasets: pinot_noir_changins
        Feature type: concat_channels
          Classifier: RGC
             Repeats: 10
           Normalize: True
          Decimation: 10
                Sync: False
 Year Classification: False
              Region: origin
             CV type: LOO
            RT range: {'max': 30000, 'min': 0}
    Confusion matrix: False
2025-08-04 19:34:06 — INFO — Applying RT range: 0 to 2904 (capped at 2904)


2025-08-04 19:34:31 — INFO — ------------------------ RUN SCRIPT -------------------------
2025-08-04 19:34:31 — INFO — Configuration Parameters
                Task: classification
           Wine kind: pinot_noir
            Datasets: pinot_noir_changins
        Feature type: concat_channels
          Classifier: SGD
             Repeats: 10
           Normalize: True
          Decimation: 10
                Sync: False
 Year Classification: False
              Region: origin
             CV type: LOO
            RT range: {'max': 30000, 'min': 0}
    Confusion matrix: False
2025-08-04 19:34:34 — INFO — Applying RT range: 0 to 2904 (capped at 2904)
2025-08-04 19:40:06 — INFO — Mean Balanced Accuracy: 0.719 ± 0.450
2025-08-04 19:46:11 — INFO — Mean Balanced Accuracy: 0.585 ± 0.493
2025-08-04 20:02:10 — INFO — Mean Balanced Accuracy: 0.756 ± 0.430
2025-08-04 20:13:16 — INFO — Mean Balanced Accuracy: 0.533 ± 0.499
2025-08-04 20:15:21 — INFO — Mean Balanced Accuracy: 0.637 ± 0.481
2025-08-04 20:16:46 — INFO — Mean Balanced Accuracy: 0.696 ± 0.460


2025-08-04 20:46:48 — INFO — ------------------------ RUN SCRIPT -------------------------
2025-08-04 20:46:48 — INFO — Configuration Parameters
                Task: classification
           Wine kind: pinot_noir
            Datasets: pinot_noir_changins
        Feature type: concat_channels
          Classifier: SGD
             Repeats: 10
           Normalize: True
          Decimation: 10
                Sync: False
 Year Classification: False
              Region: origin
             CV type: LR
            RT range: {'max': 30000, 'min': 0}
    Confusion matrix: False
2025-08-04 20:46:50 — INFO — Applying RT range: 0 to 2904 (capped at 2904)


2025-08-04 20:47:34 — INFO — ------------------------ RUN SCRIPT -------------------------
2025-08-04 20:47:34 — INFO — Configuration Parameters
                Task: classification
           Wine kind: pinot_noir
            Datasets: pinot_noir_changins
        Feature type: concat_channels
          Classifier: SGD
             Repeats: 10
           Normalize: True
          Decimation: 10
                Sync: False
 Year Classification: False
              Region: origin
             CV type: LR
            RT range: {'max': 30000, 'min': 0}
    Confusion matrix: False
2025-08-04 20:47:37 — INFO — Applying RT range: 0 to 2904 (capped at 2904)


2025-08-04 20:48:49 — INFO — ------------------------ RUN SCRIPT -------------------------
2025-08-04 20:48:49 — INFO — Configuration Parameters
                Task: classification
           Wine kind: pinot_noir
            Datasets: pinot_noir_changins
        Feature type: concat_channels
          Classifier: LR
             Repeats: 10
           Normalize: True
          Decimation: 10
                Sync: False
 Year Classification: False
              Region: origin
             CV type: LOO
            RT range: {'max': 30000, 'min': 0}
    Confusion matrix: False
2025-08-04 20:48:51 — INFO — Applying RT range: 0 to 2904 (capped at 2904)


2025-08-04 20:49:23 — INFO — ------------------------ RUN SCRIPT -------------------------
2025-08-04 20:49:23 — INFO — Configuration Parameters
                Task: classification
           Wine kind: pinot_noir
            Datasets: pinot_noir_changins
        Feature type: concat_channels
          Classifier: SVM
             Repeats: 10
           Normalize: True
          Decimation: 10
                Sync: False
 Year Classification: False
              Region: origin
             CV type: LOO
            RT range: {'max': 30000, 'min': 0}
    Confusion matrix: False
2025-08-04 20:49:25 — INFO — Applying RT range: 0 to 2904 (capped at 2904)


2025-08-04 21:09:45 — INFO — ------------------------ RUN SCRIPT -------------------------
2025-08-04 21:09:45 — INFO — Configuration Parameters
                Task: classification
           Wine kind: pinot_noir
            Datasets: pinot_noir_changins
        Feature type: concat_channels
          Classifier: DTC
             Repeats: 10
           Normalize: True
          Decimation: 10
                Sync: False
 Year Classification: False
              Region: origin
             CV type: LOO
            RT range: {'max': 30000, 'min': 0}
    Confusion matrix: False
2025-08-04 21:09:50 — INFO — Applying RT range: 0 to 2904 (capped at 2904)
2025-08-04 21:11:51 — INFO — Mean Balanced Accuracy: 0.452 ± 0.498
2025-08-04 21:22:05 — INFO — Mean Balanced Accuracy: 0.756 ± 0.430


2025-08-04 21:29:50 — INFO — ------------------------ RUN SCRIPT -------------------------
2025-08-04 21:29:50 — INFO — Configuration Parameters
                Task: classification
           Wine kind: pinot_noir
            Datasets: pinot_noir_changins
        Feature type: concat_channels
          Classifier: DTC
             Repeats: 10
           Normalize: True
          Decimation: 10
                Sync: False
 Year Classification: False
              Region: winery
             CV type: LOO
            RT range: {'max': 30000, 'min': 0}
    Confusion matrix: False
2025-08-04 21:29:52 — INFO — Applying RT range: 0 to 2904 (capped at 2904)


2025-08-04 21:30:14 — INFO — ------------------------ RUN SCRIPT -------------------------
2025-08-04 21:30:14 — INFO — Configuration Parameters
                Task: classification
           Wine kind: pinot_noir
            Datasets: pinot_noir_changins
        Feature type: concat_channels
          Classifier: LR
             Repeats: 10
           Normalize: True
          Decimation: 10
                Sync: False
 Year Classification: False
              Region: winery
             CV type: LOO
            RT range: {'max': 30000, 'min': 0}
    Confusion matrix: False
2025-08-04 21:30:16 — INFO — Applying RT range: 0 to 2904 (capped at 2904)
2025-08-04 22:10:04 — INFO — Mean Balanced Accuracy: 0.533 ± 0.499
2025-08-04 22:11:50 — INFO — Mean Balanced Accuracy: 0.519 ± 0.500
2025-08-04 22:14:55 — INFO — Mean Balanced Accuracy: 0.644 ± 0.479


2025-08-05 07:23:53 — INFO — ------------------------ RUN SCRIPT -------------------------
2025-08-05 07:23:53 — INFO — Configuration Parameters
                Task: classification
           Wine kind: pinot_noir
            Datasets: pinot_noir_changins
        Feature type: concat_channels
          Classifier: GNB
             Repeats: 10
           Normalize: True
          Decimation: 10
                Sync: False
 Year Classification: False
              Region: winery
             CV type: LOO
            RT range: {'max': 30000, 'min': 0}
    Confusion matrix: False
2025-08-05 07:23:56 — INFO — Applying RT range: 0 to 2904 (capped at 2904)


2025-08-05 07:25:22 — INFO — ------------------------ RUN SCRIPT -------------------------
2025-08-05 07:25:22 — INFO — Configuration Parameters
                Task: classification
           Wine kind: pinot_noir
            Datasets: pinot_noir_changins
        Feature type: concat_channels
          Classifier: KNN
             Repeats: 10
           Normalize: True
          Decimation: 10
                Sync: False
 Year Classification: False
              Region: winery
             CV type: LOO
            RT range: {'max': 30000, 'min': 0}
    Confusion matrix: False
2025-08-05 07:25:25 — INFO — Applying RT range: 0 to 2904 (capped at 2904)


2025-08-05 07:25:48 — INFO — ------------------------ RUN SCRIPT -------------------------
2025-08-05 07:25:48 — INFO — Configuration Parameters
                Task: classification
           Wine kind: pinot_noir
            Datasets: pinot_noir_changins
        Feature type: concat_channels
          Classifier: LDA
             Repeats: 10
           Normalize: True
          Decimation: 10
                Sync: False
 Year Classification: False
              Region: winery
             CV type: LOO
            RT range: {'max': 30000, 'min': 0}
    Confusion matrix: False
2025-08-05 07:25:51 — INFO — Applying RT range: 0 to 2904 (capped at 2904)
2025-08-05 07:29:41 — INFO — Mean Balanced Accuracy: 0.067 ± 0.249
2025-08-05 07:29:57 — INFO — Mean Balanced Accuracy: 0.281 ± 0.450


2025-08-05 07:34:09 — INFO — ------------------------ RUN SCRIPT -------------------------
2025-08-05 07:34:09 — INFO — Configuration Parameters
                Task: classification
           Wine kind: pinot_noir
            Datasets: pinot_noir_changins
        Feature type: concat_channels
          Classifier: LR
             Repeats: 10
           Normalize: True
          Decimation: 10
                Sync: False
 Year Classification: False
              Region: winery
             CV type: LOO
            RT range: {'max': 30000, 'min': 0}
    Confusion matrix: False
2025-08-05 07:34:16 — INFO — Applying RT range: 0 to 2904 (capped at 2904)


2025-08-05 07:38:27 — INFO — ------------------------ RUN SCRIPT -------------------------
2025-08-05 07:38:27 — INFO — Configuration Parameters
                Task: classification
           Wine kind: pinot_noir
            Datasets: pinot_noir_changins
        Feature type: tic
          Classifier: DTC
             Repeats: 10
           Normalize: True
          Decimation: 10
                Sync: False
 Year Classification: False
              Region: winery
             CV type: LOO
            RT range: {'max': 30000, 'min': 0}
    Confusion matrix: False
2025-08-05 07:38:29 — INFO — Applying RT range: 0 to 2904 (capped at 2904)


2025-08-05 07:38:39 — INFO — ------------------------ RUN SCRIPT -------------------------
2025-08-05 07:38:39 — INFO — Configuration Parameters
                Task: classification
           Wine kind: pinot_noir
            Datasets: pinot_noir_changins
        Feature type: tic
          Classifier: GNB
             Repeats: 10
           Normalize: True
          Decimation: 10
                Sync: False
 Year Classification: False
              Region: winery
             CV type: LOO
            RT range: {'max': 30000, 'min': 0}
    Confusion matrix: False
2025-08-05 07:38:41 — INFO — Applying RT range: 0 to 2904 (capped at 2904)
2025-08-05 07:38:44 — INFO — Mean Balanced Accuracy: 0.207 ± 0.405


2025-08-05 07:38:50 — INFO — ------------------------ RUN SCRIPT -------------------------
2025-08-05 07:38:50 — INFO — Configuration Parameters
                Task: classification
           Wine kind: pinot_noir
            Datasets: pinot_noir_changins
        Feature type: tic
          Classifier: KNN
             Repeats: 10
           Normalize: True
          Decimation: 10
                Sync: False
 Year Classification: False
              Region: winery
             CV type: LOO
            RT range: {'max': 30000, 'min': 0}
    Confusion matrix: False
2025-08-05 07:38:52 — INFO — Applying RT range: 0 to 2904 (capped at 2904)
2025-08-05 07:38:58 — INFO — Mean Balanced Accuracy: 0.215 ± 0.411
2025-08-05 07:38:59 — INFO — Mean Balanced Accuracy: 0.363 ± 0.481


2025-08-05 07:38:59 — INFO — ------------------------ RUN SCRIPT -------------------------
2025-08-05 07:38:59 — INFO — Configuration Parameters
                Task: classification
           Wine kind: pinot_noir
            Datasets: pinot_noir_changins
        Feature type: tic
          Classifier: LDA
             Repeats: 10
           Normalize: True
          Decimation: 10
                Sync: False
 Year Classification: False
              Region: winery
             CV type: LOO
            RT range: {'max': 30000, 'min': 0}
    Confusion matrix: False
2025-08-05 07:39:01 — INFO — Applying RT range: 0 to 2904 (capped at 2904)
2025-08-05 07:39:31 — INFO — Mean Balanced Accuracy: 0.667 ± 0.471


2025-08-05 07:40:02 — INFO — ------------------------ RUN SCRIPT -------------------------
2025-08-05 07:40:02 — INFO — Configuration Parameters
                Task: classification
           Wine kind: pinot_noir
            Datasets: pinot_noir_changins
        Feature type: tic
          Classifier: LR
             Repeats: 10
           Normalize: True
          Decimation: 10
                Sync: False
 Year Classification: False
              Region: winery
             CV type: LOO
            RT range: {'max': 30000, 'min': 0}
    Confusion matrix: False
2025-08-05 07:40:04 — INFO — Applying RT range: 0 to 2904 (capped at 2904)


2025-08-05 07:40:11 — INFO — ------------------------ RUN SCRIPT -------------------------
2025-08-05 07:40:11 — INFO — Configuration Parameters
                Task: classification
           Wine kind: pinot_noir
            Datasets: pinot_noir_changins
        Feature type: tic
          Classifier: PAC
             Repeats: 10
           Normalize: True
          Decimation: 10
                Sync: False
 Year Classification: False
              Region: winery
             CV type: LOO
            RT range: {'max': 30000, 'min': 0}
    Confusion matrix: False
2025-08-05 07:40:13 — INFO — Applying RT range: 0 to 2904 (capped at 2904)


2025-08-05 07:40:27 — INFO — ------------------------ RUN SCRIPT -------------------------
2025-08-05 07:40:27 — INFO — Configuration Parameters
                Task: classification
           Wine kind: pinot_noir
            Datasets: pinot_noir_changins
        Feature type: tic
          Classifier: PER
             Repeats: 10
           Normalize: True
          Decimation: 10
                Sync: False
 Year Classification: False
              Region: winery
             CV type: LOO
            RT range: {'max': 30000, 'min': 0}
    Confusion matrix: False
2025-08-05 07:40:30 — INFO — Applying RT range: 0 to 2904 (capped at 2904)


2025-08-05 07:40:42 — INFO — ------------------------ RUN SCRIPT -------------------------
2025-08-05 07:40:42 — INFO — Configuration Parameters
                Task: classification
           Wine kind: pinot_noir
            Datasets: pinot_noir_changins
        Feature type: tic
          Classifier: RFC
             Repeats: 10
           Normalize: True
          Decimation: 10
                Sync: False
 Year Classification: False
              Region: winery
             CV type: LOO
            RT range: {'max': 30000, 'min': 0}
    Confusion matrix: False
2025-08-05 07:40:44 — INFO — Applying RT range: 0 to 2904 (capped at 2904)
2025-08-05 07:40:53 — INFO — Mean Balanced Accuracy: 0.437 ± 0.496
2025-08-05 07:41:38 — INFO — Mean Balanced Accuracy: 0.681 ± 0.466
2025-08-05 07:41:41 — INFO — Mean Balanced Accuracy: 0.407 ± 0.491
2025-08-05 07:42:16 — INFO — Mean Balanced Accuracy: 0.652 ± 0.476
2025-08-05 07:44:45 — INFO — Mean Balanced Accuracy: 0.296 ± 0.457


2025-08-05 07:45:59 — INFO — ------------------------ RUN SCRIPT -------------------------
2025-08-05 07:45:59 — INFO — Configuration Parameters
                Task: classification
           Wine kind: pinot_noir
            Datasets: pinot_noir_changins
        Feature type: tis
          Classifier: GNB
             Repeats: 10
           Normalize: True
          Decimation: 10
                Sync: False
 Year Classification: False
              Region: winery
             CV type: LOO
            RT range: {'max': 30000, 'min': 0}
    Confusion matrix: False
2025-08-05 07:46:01 — INFO — Applying RT range: 0 to 2904 (capped at 2904)
2025-08-05 07:46:03 — INFO — Mean Balanced Accuracy: 0.222 ± 0.416


2025-08-05 07:46:08 — INFO — ------------------------ RUN SCRIPT -------------------------
2025-08-05 07:46:08 — INFO — Configuration Parameters
                Task: classification
           Wine kind: pinot_noir
            Datasets: pinot_noir_changins
        Feature type: tis
          Classifier: KNN
             Repeats: 10
           Normalize: True
          Decimation: 10
                Sync: False
 Year Classification: False
              Region: winery
             CV type: LOO
            RT range: {'max': 30000, 'min': 0}
    Confusion matrix: False
2025-08-05 07:46:10 — INFO — Applying RT range: 0 to 2904 (capped at 2904)
2025-08-05 07:46:13 — INFO — Mean Balanced Accuracy: 0.252 ± 0.434


2025-08-05 07:46:16 — INFO — ------------------------ RUN SCRIPT -------------------------
2025-08-05 07:46:16 — INFO — Configuration Parameters
                Task: classification
           Wine kind: pinot_noir
            Datasets: pinot_noir_changins
        Feature type: tis
          Classifier: LDA
             Repeats: 10
           Normalize: True
          Decimation: 10
                Sync: False
 Year Classification: False
              Region: winery
             CV type: LOO
            RT range: {'max': 30000, 'min': 0}
    Confusion matrix: False
2025-08-05 07:46:18 — INFO — Applying RT range: 0 to 2904 (capped at 2904)
2025-08-05 07:46:27 — INFO — Mean Balanced Accuracy: 0.630 ± 0.483


2025-08-05 07:46:29 — INFO — ------------------------ RUN SCRIPT -------------------------
2025-08-05 07:46:29 — INFO — Configuration Parameters
                Task: classification
           Wine kind: pinot_noir
            Datasets: pinot_noir_changins
        Feature type: tis
          Classifier: LR
             Repeats: 10
           Normalize: True
          Decimation: 10
                Sync: False
 Year Classification: False
              Region: winery
             CV type: LOO
            RT range: {'max': 30000, 'min': 0}
    Confusion matrix: False
2025-08-05 07:46:31 — INFO — Applying RT range: 0 to 2904 (capped at 2904)
2025-08-05 07:46:48 — INFO — Mean Balanced Accuracy: 0.756 ± 0.430


2025-08-05 07:52:49 — INFO — ------------------------ RUN SCRIPT -------------------------
2025-08-05 07:52:49 — INFO — Configuration Parameters
                Task: classification
           Wine kind: pinot_noir
            Datasets: pinot_noir_changins
        Feature type: tic_tis
          Classifier: GNB
             Repeats: 10
           Normalize: True
          Decimation: 10
                Sync: False
 Year Classification: False
              Region: winery
             CV type: LOO
            RT range: {'max': 30000, 'min': 0}
    Confusion matrix: False
2025-08-05 07:52:51 — INFO — Applying RT range: 0 to 2904 (capped at 2904)
2025-08-05 07:52:55 — INFO — Mean Balanced Accuracy: 0.200 ± 0.400


2025-08-05 07:52:58 — INFO — ------------------------ RUN SCRIPT -------------------------
2025-08-05 07:52:58 — INFO — Configuration Parameters
                Task: classification
           Wine kind: pinot_noir
            Datasets: pinot_noir_changins
        Feature type: tic_tis
          Classifier: KNN
             Repeats: 10
           Normalize: True
          Decimation: 10
                Sync: False
 Year Classification: False
              Region: winery
             CV type: LOO
            RT range: {'max': 30000, 'min': 0}
    Confusion matrix: False
2025-08-05 07:53:00 — INFO — Applying RT range: 0 to 2904 (capped at 2904)
2025-08-05 07:53:05 — INFO — Mean Balanced Accuracy: 0.207 ± 0.405


2025-08-05 07:53:09 — INFO — ------------------------ RUN SCRIPT -------------------------
2025-08-05 07:53:09 — INFO — Configuration Parameters
                Task: classification
           Wine kind: pinot_noir
            Datasets: pinot_noir_changins
        Feature type: tic_tis
          Classifier: LDA
             Repeats: 10
           Normalize: True
          Decimation: 10
                Sync: False
 Year Classification: False
              Region: winery
             CV type: LOO
            RT range: {'max': 30000, 'min': 0}
    Confusion matrix: False
2025-08-05 07:53:11 — INFO — Applying RT range: 0 to 2904 (capped at 2904)


2025-08-05 07:53:21 — INFO — ------------------------ RUN SCRIPT -------------------------
2025-08-05 07:53:21 — INFO — Configuration Parameters
                Task: classification
           Wine kind: pinot_noir
            Datasets: pinot_noir_changins
        Feature type: tic_tis
          Classifier: PAC
             Repeats: 10
           Normalize: True
          Decimation: 10
                Sync: False
 Year Classification: False
              Region: winery
             CV type: LOO
            RT range: {'max': 30000, 'min': 0}
    Confusion matrix: False
2025-08-05 07:53:24 — INFO — Applying RT range: 0 to 2904 (capped at 2904)


2025-08-05 07:53:36 — INFO — ------------------------ RUN SCRIPT -------------------------
2025-08-05 07:53:36 — INFO — Configuration Parameters
                Task: classification
           Wine kind: pinot_noir
            Datasets: pinot_noir_changins
        Feature type: tic_tis
          Classifier: PAC
             Repeats: 10
           Normalize: True
          Decimation: 10
                Sync: False
 Year Classification: False
              Region: winery
             CV type: LOO
            RT range: {'max': 30000, 'min': 0}
    Confusion matrix: False
2025-08-05 07:53:38 — INFO — Mean Balanced Accuracy: 0.756 ± 0.430
2025-08-05 07:53:39 — INFO — Applying RT range: 0 to 2904 (capped at 2904)


2025-08-05 07:54:25 — INFO — ------------------------ RUN SCRIPT -------------------------
2025-08-05 07:54:25 — INFO — Configuration Parameters
                Task: classification
           Wine kind: pinot_noir
            Datasets: pinot_noir_changins
        Feature type: tic_tis
          Classifier: LR
             Repeats: 10
           Normalize: True
          Decimation: 10
                Sync: False
 Year Classification: False
              Region: winery
             CV type: LOO
            RT range: {'max': 30000, 'min': 0}
    Confusion matrix: False
2025-08-05 07:54:27 — INFO — Applying RT range: 0 to 2904 (capped at 2904)
2025-08-05 07:54:57 — INFO — Mean Balanced Accuracy: 0.748 ± 0.434


2025-08-05 07:55:47 — INFO — ------------------------ RUN SCRIPT -------------------------
2025-08-05 07:55:47 — INFO — Configuration Parameters
                Task: classification
           Wine kind: pinot_noir
            Datasets: pinot_noir_changins
        Feature type: tic_tis
          Classifier: PER
             Repeats: 10
           Normalize: True
          Decimation: 10
                Sync: False
 Year Classification: False
              Region: winery
             CV type: LOO
            RT range: {'max': 30000, 'min': 0}
    Confusion matrix: False
2025-08-05 07:55:49 — INFO — Applying RT range: 0 to 2904 (capped at 2904)
2025-08-05 07:56:09 — INFO — Mean Balanced Accuracy: 0.467 ± 0.499


2025-08-05 07:56:16 — INFO — ------------------------ RUN SCRIPT -------------------------
2025-08-05 07:56:16 — INFO — Configuration Parameters
                Task: classification
           Wine kind: pinot_noir
            Datasets: pinot_noir_changins
        Feature type: tic_tis
          Classifier: RFC
             Repeats: 10
           Normalize: True
          Decimation: 10
                Sync: False
 Year Classification: False
              Region: winery
             CV type: LOO
            RT range: {'max': 30000, 'min': 0}
    Confusion matrix: False
2025-08-05 07:56:19 — INFO — Applying RT range: 0 to 2904 (capped at 2904)
2025-08-05 07:56:33 — INFO — Mean Balanced Accuracy: 0.667 ± 0.471


2025-08-05 07:56:48 — INFO — ------------------------ RUN SCRIPT -------------------------
2025-08-05 07:56:48 — INFO — Configuration Parameters
                Task: classification
           Wine kind: pinot_noir
            Datasets: pinot_noir_changins
        Feature type: tic_tis
          Classifier: RGC
             Repeats: 10
           Normalize: True
          Decimation: 10
                Sync: False
 Year Classification: False
              Region: winery
             CV type: LOO
            RT range: {'max': 30000, 'min': 0}
    Confusion matrix: False
2025-08-05 07:56:50 — INFO — Applying RT range: 0 to 2904 (capped at 2904)
2025-08-05 07:56:59 — INFO — Mean Balanced Accuracy: 0.770 ± 0.421
2025-08-05 07:57:13 — INFO — Mean Balanced Accuracy: 0.415 ± 0.493


2025-08-05 07:57:19 — INFO — ------------------------ RUN SCRIPT -------------------------
2025-08-05 07:57:19 — INFO — Configuration Parameters
                Task: classification
           Wine kind: pinot_noir
            Datasets: pinot_noir_changins
        Feature type: tic_tis
          Classifier: RGC
             Repeats: 10
           Normalize: True
          Decimation: 10
                Sync: False
 Year Classification: False
              Region: winery
             CV type: LOO
            RT range: {'max': 30000, 'min': 0}
    Confusion matrix: False
2025-08-05 07:57:21 — INFO — Applying RT range: 0 to 2904 (capped at 2904)
2025-08-05 07:57:30 — INFO — Mean Balanced Accuracy: 0.770 ± 0.421


2025-08-05 07:58:17 — INFO — ------------------------ RUN SCRIPT -------------------------
2025-08-05 07:58:17 — INFO — Configuration Parameters
                Task: classification
           Wine kind: pinot_noir
            Datasets: pinot_noir_changins
        Feature type: tic_tis
          Classifier: SGD
             Repeats: 10
           Normalize: True
          Decimation: 10
                Sync: False
 Year Classification: False
              Region: winery
             CV type: LOO
            RT range: {'max': 30000, 'min': 0}
    Confusion matrix: False
2025-08-05 07:58:19 — INFO — Applying RT range: 0 to 2904 (capped at 2904)


2025-08-05 07:58:29 — INFO — ------------------------ RUN SCRIPT -------------------------
2025-08-05 07:58:29 — INFO — Configuration Parameters
                Task: classification
           Wine kind: pinot_noir
            Datasets: pinot_noir_changins
        Feature type: tic_tis
          Classifier: SVM
             Repeats: 10
           Normalize: True
          Decimation: 10
                Sync: False
 Year Classification: False
              Region: winery
             CV type: LOO
            RT range: {'max': 30000, 'min': 0}
    Confusion matrix: False
2025-08-05 07:58:31 — INFO — Applying RT range: 0 to 2904 (capped at 2904)
2025-08-05 07:58:37 — INFO — Mean Balanced Accuracy: 0.548 ± 0.498
2025-08-05 07:58:39 — INFO — Mean Balanced Accuracy: 0.119 ± 0.323


2025-08-05 09:32:31 — INFO — ------------------------ RUN SCRIPT -------------------------
2025-08-05 09:32:31 — INFO — Configuration Parameters
                Task: classification
           Wine kind: pinot_noir
            Datasets: pinot_noir_changins
        Feature type: concat_channels
          Classifier: LDA
             Repeats: 10
           Normalize: True
          Decimation: 10
                Sync: False
 Year Classification: False
              Region: winery
             CV type: LOO
            RT range: {'max': 30000, 'min': 0}
    Confusion matrix: False
2025-08-05 09:32:33 — INFO — Applying RT range: 0 to 2904 (capped at 2904)


2025-08-05 09:33:11 — INFO — ------------------------ RUN SCRIPT -------------------------
2025-08-05 09:33:11 — INFO — Configuration Parameters
                Task: classification
           Wine kind: pinot_noir
            Datasets: pinot_noir_changins
        Feature type: concat_channels
          Classifier: PAC
             Repeats: 10
           Normalize: True
          Decimation: 10
                Sync: False
 Year Classification: False
              Region: winery
             CV type: LOO
            RT range: {'max': 30000, 'min': 0}
    Confusion matrix: False
2025-08-05 09:33:14 — INFO — Applying RT range: 0 to 2904 (capped at 2904)
2025-08-05 10:04:50 — INFO — Mean Balanced Accuracy: 0.385 ± 0.487


2025-08-05 10:07:02 — INFO — ------------------------ RUN SCRIPT -------------------------
2025-08-05 10:07:02 — INFO — Configuration Parameters
                Task: classification
           Wine kind: pinot_noir
            Datasets: pinot_noir_changins
        Feature type: concat_channels
          Classifier: PAC
             Repeats: 10
           Normalize: True
          Decimation: 10
                Sync: False
 Year Classification: False
              Region: winery
             CV type: LOO
            RT range: {'max': 30000, 'min': 0}
    Confusion matrix: False
2025-08-05 10:07:04 — INFO — Applying RT range: 0 to 2904 (capped at 2904)


2025-08-05 10:07:38 — INFO — ------------------------ RUN SCRIPT -------------------------
2025-08-05 10:07:38 — INFO — Configuration Parameters
                Task: classification
           Wine kind: pinot_noir
            Datasets: pinot_noir_changins
        Feature type: concat_channels
          Classifier: PER
             Repeats: 10
           Normalize: True
          Decimation: 10
                Sync: False
 Year Classification: False
              Region: winery
             CV type: LOO
            RT range: {'max': 30000, 'min': 0}
    Confusion matrix: False
2025-08-05 10:07:40 — INFO — Applying RT range: 0 to 2904 (capped at 2904)


2025-08-05 10:08:35 — INFO — ------------------------ RUN SCRIPT -------------------------
2025-08-05 10:08:35 — INFO — Configuration Parameters
                Task: classification
           Wine kind: pinot_noir
            Datasets: pinot_noir_changins
        Feature type: concat_channels
          Classifier: RFC
             Repeats: 10
           Normalize: True
          Decimation: 10
                Sync: False
 Year Classification: False
              Region: winery
             CV type: LOO
            RT range: {'max': 30000, 'min': 0}
    Confusion matrix: False
2025-08-05 10:08:37 — INFO — Applying RT range: 0 to 2904 (capped at 2904)


2025-08-05 10:08:53 — INFO — ------------------------ RUN SCRIPT -------------------------
2025-08-05 10:08:53 — INFO — Configuration Parameters
                Task: classification
           Wine kind: pinot_noir
            Datasets: pinot_noir_changins
        Feature type: concat_channels
          Classifier: RGC
             Repeats: 10
           Normalize: True
          Decimation: 10
                Sync: False
 Year Classification: False
              Region: winery
             CV type: LOO
            RT range: {'max': 30000, 'min': 0}
    Confusion matrix: False
2025-08-05 10:08:56 — INFO — Applying RT range: 0 to 2904 (capped at 2904)


2025-08-05 10:09:24 — INFO — ------------------------ RUN SCRIPT -------------------------
2025-08-05 10:09:24 — INFO — Configuration Parameters
                Task: classification
           Wine kind: pinot_noir
            Datasets: pinot_noir_changins
        Feature type: concat_channels
          Classifier: SGD
             Repeats: 10
           Normalize: True
          Decimation: 10
                Sync: False
 Year Classification: False
              Region: winery
             CV type: LOO
            RT range: {'max': 30000, 'min': 0}
    Confusion matrix: False
2025-08-05 10:09:27 — INFO — Applying RT range: 0 to 2904 (capped at 2904)


2025-08-05 10:09:53 — INFO — ------------------------ RUN SCRIPT -------------------------
2025-08-05 10:09:53 — INFO — Configuration Parameters
                Task: classification
           Wine kind: pinot_noir
            Datasets: pinot_noir_changins
        Feature type: concat_channels
          Classifier: SVM
             Repeats: 10
           Normalize: True
          Decimation: 10
                Sync: False
 Year Classification: False
              Region: winery
             CV type: LOO
            RT range: {'max': 30000, 'min': 0}
    Confusion matrix: False
2025-08-05 10:09:57 — INFO — Applying RT range: 0 to 2904 (capped at 2904)
2025-08-05 10:14:25 — INFO — Mean Balanced Accuracy: 0.615 ± 0.487
2025-08-05 10:23:08 — INFO — Mean Balanced Accuracy: 0.459 ± 0.498


2025-08-05 10:27:33 — INFO — ------------------------ RUN SCRIPT -------------------------
2025-08-05 10:27:33 — INFO — Configuration Parameters
                Task: classification
           Wine kind: pinot_noir
            Datasets: pinot_noir_changins
        Feature type: best_channel
          Classifier: RGC
             Repeats: 10
           Normalize: True
          Decimation: 10
                Sync: False
 Year Classification: False
              Region: origin
             CV type: LOO
            RT range: {'max': 30000, 'min': 0}
    Confusion matrix: False
2025-08-05 10:27:36 — INFO — Applying RT range: 0 to 2904 (capped at 2904)


2025-08-05 10:35:44 — INFO — ------------------------ RUN SCRIPT -------------------------
2025-08-05 10:35:44 — INFO — Configuration Parameters
                Task: classification
           Wine kind: pinot_noir
            Datasets: pinot_noir_changins
        Feature type: best_channel
          Classifier: RGC
             Repeats: 10
           Normalize: True
          Decimation: 10
                Sync: False
 Year Classification: False
              Region: origin
             CV type: LOO
            RT range: {'max': 30000, 'min': 0}
    Confusion matrix: False
2025-08-05 10:35:46 — INFO — Applying RT range: 0 to 2904 (capped at 2904)


2025-08-05 11:13:32 — INFO — ------------------------ RUN SCRIPT -------------------------
2025-08-05 11:13:32 — INFO — Configuration Parameters
                Task: classification
           Wine kind: pinot_noir
            Datasets: pinot_noir_changins
        Feature type: best_channel
          Classifier: RGC
             Repeats: 10
           Normalize: True
          Decimation: 10
                Sync: False
 Year Classification: False
              Region: origin
             CV type: LOO
            RT range: {'max': 30000, 'min': 0}
    Confusion matrix: False
2025-08-05 11:13:35 — INFO — Applying RT range: 0 to 2904 (capped at 2904)
2025-08-05 11:14:15 — INFO — Mean Balanced Accuracy: 0.674 ± 0.469


2025-08-05 11:15:30 — INFO — ------------------------ RUN SCRIPT -------------------------
2025-08-05 11:15:30 — INFO — Configuration Parameters
                Task: classification
           Wine kind: pinot_noir
            Datasets: pinot_noir_changins
        Feature type: best_channel
          Classifier: RGC
             Repeats: 10
           Normalize: True
          Decimation: 10
                Sync: False
 Year Classification: False
              Region: origin
             CV type: LOO
            RT range: {'max': 30000, 'min': 0}
    Confusion matrix: False
2025-08-05 11:15:32 — INFO — Applying RT range: 0 to 2904 (capped at 2904)


2025-08-05 11:32:00 — INFO — ------------------------ RUN SCRIPT -------------------------
2025-08-05 11:32:00 — INFO — Configuration Parameters
                Task: classification
           Wine kind: pinot_noir
            Datasets: pinot_noir_changins
        Feature type: best_channel
          Classifier: RGC
             Repeats: 10
           Normalize: True
          Decimation: 10
                Sync: False
 Year Classification: False
              Region: winery
             CV type: LOO
            RT range: {'max': 30000, 'min': 0}
    Confusion matrix: False
2025-08-05 11:32:07 — INFO — Applying RT range: 0 to 2904 (capped at 2904)
2025-08-05 11:53:46 — INFO — Mean Balanced Accuracy: 0.859 ± 0.348


2025-08-05 12:10:18 — INFO — ------------------------ RUN SCRIPT -------------------------
2025-08-05 12:10:18 — INFO — Configuration Parameters
                Task: classification
           Wine kind: pinot_noir
            Datasets: pinot_noir_changins
        Feature type: concat_channels
          Classifier: SVM
             Repeats: 10
           Normalize: True
          Decimation: 10
                Sync: False
 Year Classification: False
              Region: winery
             CV type: LOO
            RT range: {'max': 30000, 'min': 0}
    Confusion matrix: False
2025-08-05 12:10:20 — INFO — Applying RT range: 0 to 2904 (capped at 2904)
2025-08-05 12:38:12 — INFO — Mean Balanced Accuracy: 0.644 ± 0.479
2025-08-05 12:40:22 — INFO — Mean Balanced Accuracy: 0.007 ± 0.086
2025-08-05 12:46:25 — INFO — Mean Balanced Accuracy: 0.659 ± 0.474


2025-08-05 12:47:27 — INFO — ------------------------ RUN SCRIPT -------------------------
2025-08-05 12:47:27 — INFO — Configuration Parameters
                Task: classification
           Wine kind: pinot_noir
            Datasets: pinot_noir_changins
        Feature type: concat_channels
          Classifier: RGC
             Repeats: 10
           Normalize: True
          Decimation: 10
                Sync: False
 Year Classification: False
              Region: winery
             CV type: LOO
            RT range: {'max': 30000, 'min': 0}
    Confusion matrix: False
2025-08-05 12:47:30 — INFO — Applying RT range: 0 to 2904 (capped at 2904)
2025-08-05 12:51:21 — INFO — Mean Balanced Accuracy: 0.615 ± 0.487


2025-08-05 13:23:09 — INFO — ------------------------ RUN SCRIPT -------------------------
2025-08-05 13:23:09 — INFO — Configuration Parameters
                Task: classification
           Wine kind: pinot_noir
            Datasets: pinot_noir_changins
        Feature type: best_channel
          Classifier: RGC
             Repeats: 10
           Normalize: True
          Decimation: 10
                Sync: False
 Year Classification: False
              Region: origin
             CV type: LOO
            RT range: {'max': 30000, 'min': 0}
    Confusion matrix: False
2025-08-05 13:23:18 — INFO — Applying RT range: 0 to 2904 (capped at 2904)


2025-08-05 13:24:58 — INFO — ------------------------ RUN SCRIPT -------------------------
2025-08-05 13:24:58 — INFO — Configuration Parameters
                Task: classification
           Wine kind: pinot_noir
            Datasets: pinot_noir_changins
        Feature type: best_channel
          Classifier: LR
             Repeats: 10
           Normalize: True
          Decimation: 10
                Sync: False
 Year Classification: False
              Region: origin
             CV type: LOO
            RT range: {'max': 30000, 'min': 0}
    Confusion matrix: False
2025-08-05 13:25:00 — INFO — Applying RT range: 0 to 2904 (capped at 2904)
2025-08-05 15:08:10 — INFO — Mean Balanced Accuracy: 0.859 ± 0.348


2025-08-05 22:02:56 — INFO — ------------------------ RUN SCRIPT -------------------------
2025-08-05 22:02:56 — INFO — Configuration Parameters
                Task: classification
           Wine kind: pinot_noir
            Datasets: pinot_noir_changins
        Feature type: best_channel
          Classifier: LDA
             Repeats: 10
           Normalize: True
          Decimation: 10
                Sync: False
 Year Classification: False
              Region: winery
             CV type: LOO
            RT range: {'max': 30000, 'min': 0}
    Confusion matrix: False
2025-08-05 22:02:58 — INFO — Applying RT range: 0 to 2904 (capped at 2904)
2025-08-06 08:05:56 — INFO — Mean Balanced Accuracy: 0.726 ± 0.446


2025-08-06 08:13:04 — INFO — ------------------------ RUN SCRIPT -------------------------
2025-08-06 08:13:04 — INFO — Configuration Parameters
                Task: classification
           Wine kind: pinot_noir
            Datasets: pinot_noir_changins
        Feature type: concat_channels
          Classifier: RGC
             Repeats: 10
           Normalize: True
          Decimation: 10
                Sync: False
 Year Classification: False
              Region: origin
             CV type: LOO
            RT range: {'max': 30000, 'min': 0}
    Confusion matrix: False
2025-08-06 08:13:07 — INFO — Applying RT range: 0 to 2904 (capped at 2904)


2025-08-06 08:14:17 — INFO — ------------------------ RUN SCRIPT -------------------------
2025-08-06 08:14:17 — INFO — Configuration Parameters
                Task: classification
           Wine kind: pinot_noir
            Datasets: pinot_noir_changins
        Feature type: concat_channels
          Classifier: LR
             Repeats: 10
           Normalize: True
          Decimation: 10
                Sync: False
 Year Classification: False
              Region: origin
             CV type: LOO
            RT range: {'max': 30000, 'min': 0}
    Confusion matrix: False
2025-08-06 08:14:19 — INFO — Applying RT range: 0 to 2904 (capped at 2904)
2025-08-06 08:26:35 — INFO — Mean Balanced Accuracy: 0.681 ± 0.466


2025-08-06 08:26:51 — INFO — ------------------------ RUN SCRIPT -------------------------
2025-08-06 08:26:51 — INFO — Configuration Parameters
                Task: classification
           Wine kind: pinot_noir
            Datasets: pinot_noir_changins
        Feature type: concat_channels
          Classifier: RGC
             Repeats: 10
           Normalize: True
          Decimation: 50
                Sync: False
 Year Classification: False
              Region: origin
             CV type: LOO
            RT range: {'max': 30000, 'min': 0}
    Confusion matrix: False
2025-08-06 08:26:53 — INFO — Applying RT range: 0 to 581 (capped at 581)
2025-08-06 08:27:41 — INFO — Mean Balanced Accuracy: 0.711 ± 0.453


2025-08-06 08:28:00 — INFO — ------------------------ RUN SCRIPT -------------------------
2025-08-06 08:28:00 — INFO — Configuration Parameters
                Task: classification
           Wine kind: pinot_noir
            Datasets: pinot_noir_changins
        Feature type: concat_channels
          Classifier: RGC
             Repeats: 10
           Normalize: True
          Decimation: 20
                Sync: False
 Year Classification: False
              Region: origin
             CV type: LOO
            RT range: {'max': 30000, 'min': 0}
    Confusion matrix: False
2025-08-06 08:28:03 — INFO — Applying RT range: 0 to 1452 (capped at 1452)


2025-08-06 08:28:07 — INFO — ------------------------ RUN SCRIPT -------------------------
2025-08-06 08:28:07 — INFO — Configuration Parameters
                Task: classification
           Wine kind: pinot_noir
            Datasets: pinot_noir_changins
        Feature type: concat_channels
          Classifier: RGC
             Repeats: 10
           Normalize: True
          Decimation: 5
                Sync: False
 Year Classification: False
              Region: origin
             CV type: LOO
            RT range: {'max': 30000, 'min': 0}
    Confusion matrix: False
2025-08-06 08:28:10 — INFO — Applying RT range: 0 to 5808 (capped at 5808)
2025-08-06 08:30:22 — INFO — Mean Balanced Accuracy: 0.733 ± 0.442
2025-08-06 08:35:22 — INFO — Mean Balanced Accuracy: 0.756 ± 0.430
2025-08-06 08:36:08 — INFO — Mean Balanced Accuracy: 0.726 ± 0.446


2025-08-06 08:36:48 — INFO — ------------------------ RUN SCRIPT -------------------------
2025-08-06 08:36:48 — INFO — Configuration Parameters
                Task: classification
           Wine kind: pinot_noir
            Datasets: pinot_noir_changins
        Feature type: concat_channels
          Classifier: RGC
             Repeats: 10
           Normalize: True
          Decimation: 10
                Sync: False
 Year Classification: False
              Region: origin
             CV type: LOO
            RT range: {'max': 30000, 'min': 0}
    Confusion matrix: False
2025-08-06 08:36:50 — INFO — Applying RT range: 0 to 2904 (capped at 2904)


2025-08-06 08:40:13 — INFO — ------------------------ RUN SCRIPT -------------------------
2025-08-06 08:40:13 — INFO — Configuration Parameters
                Task: classification
           Wine kind: pinot_noir
            Datasets: pinot_noir_changins
        Feature type: concat_channels
          Classifier: RGC
             Repeats: 10
           Normalize: True
          Decimation: 10
                Sync: False
 Year Classification: False
              Region: origin
             CV type: LOO
            RT range: {'max': 30000, 'min': 0}
    Confusion matrix: False
2025-08-06 08:40:16 — INFO — Applying RT range: 0 to 2904 (capped at 2904)
2025-08-06 08:40:21 — INFO — Mean Balanced Accuracy: 0.719 ± 0.450


2025-08-06 08:42:42 — INFO — ------------------------ RUN SCRIPT -------------------------
2025-08-06 08:42:42 — INFO — Configuration Parameters
                Task: classification
           Wine kind: pinot_noir
            Datasets: pinot_noir_changins
        Feature type: best_channel
          Classifier: LDA
             Repeats: 10
           Normalize: True
          Decimation: 10
                Sync: False
 Year Classification: False
              Region: winery
             CV type: LOO
            RT range: {'max': 30000, 'min': 0}
    Confusion matrix: False
2025-08-06 08:42:45 — INFO — Applying RT range: 0 to 2904 (capped at 2904)
2025-08-06 08:44:49 — INFO — Mean Balanced Accuracy: 0.719 ± 0.450
2025-08-06 10:13:33 — INFO — Mean Balanced Accuracy: 0.726 ± 0.446


2025-08-06 10:42:16 — INFO — ------------------------ RUN SCRIPT -------------------------
2025-08-06 10:42:16 — INFO — Configuration Parameters
                Task: classification
           Wine kind: pinot_noir
            Datasets: pinot_noir_changins
        Feature type: concat_channels
          Classifier: PAC
             Repeats: 10
           Normalize: True
          Decimation: 50
                Sync: False
 Year Classification: False
              Region: winery
             CV type: LOO
            RT range: {'max': 30000, 'min': 0}
    Confusion matrix: False
2025-08-06 10:42:18 — INFO — Applying RT range: 0 to 581 (capped at 581)


2025-08-06 10:43:24 — INFO — ------------------------ RUN SCRIPT -------------------------
2025-08-06 10:43:24 — INFO — Configuration Parameters
                Task: classification
           Wine kind: pinot_noir
            Datasets: pinot_noir_changins
        Feature type: concat_channels
          Classifier: PAC
             Repeats: 10
           Normalize: True
          Decimation: 10
                Sync: False
 Year Classification: False
              Region: winery
             CV type: LOO
            RT range: {'max': 30000, 'min': 0}
    Confusion matrix: False
2025-08-06 10:43:27 — INFO — Applying RT range: 0 to 2904 (capped at 2904)


2025-08-06 10:50:09 — INFO — ------------------------ RUN SCRIPT -------------------------
2025-08-06 10:50:09 — INFO — Configuration Parameters
                Task: classification
           Wine kind: pinot_noir
            Datasets: pinot_noir_changins
        Feature type: concat_channels
          Classifier: PAC
             Repeats: 10
           Normalize: True
          Decimation: 100
                Sync: False
 Year Classification: False
              Region: winery
             CV type: LOO
            RT range: {'max': 30000, 'min': 0}
    Confusion matrix: False
2025-08-06 10:50:14 — INFO — Applying RT range: 0 to 291 (capped at 291)


2025-08-06 10:54:35 — INFO — ------------------------ RUN SCRIPT -------------------------
2025-08-06 10:54:35 — INFO — Configuration Parameters
                Task: classification
           Wine kind: pinot_noir
            Datasets: pinot_noir_changins
        Feature type: concat_channels
          Classifier: PAC
             Repeats: 10
           Normalize: True
          Decimation: 100
                Sync: False
 Year Classification: False
              Region: winery
             CV type: LOO
            RT range: {'max': 30000, 'min': 0}
    Confusion matrix: False
2025-08-06 10:54:39 — INFO — Applying RT range: 0 to 291 (capped at 291)


2025-08-06 10:56:03 — INFO — ------------------------ RUN SCRIPT -------------------------
2025-08-06 10:56:03 — INFO — Configuration Parameters
                Task: classification
           Wine kind: pinot_noir
            Datasets: pinot_noir_changins
        Feature type: concat_channels
          Classifier: PAC
             Repeats: 10
           Normalize: True
          Decimation: 10
                Sync: False
 Year Classification: False
              Region: winery
             CV type: LOO
            RT range: {'max': 30000, 'min': 0}
    Confusion matrix: False
2025-08-06 10:56:05 — INFO — Applying RT range: 0 to 2904 (capped at 2904)


2025-08-06 10:57:54 — INFO — ------------------------ RUN SCRIPT -------------------------
2025-08-06 10:57:54 — INFO — Configuration Parameters
                Task: classification
           Wine kind: pinot_noir
            Datasets: pinot_noir_changins
        Feature type: best_channel
          Classifier: PAC
             Repeats: 10
           Normalize: True
          Decimation: 10
                Sync: False
 Year Classification: False
              Region: origin
             CV type: LOO
            RT range: {'max': 30000, 'min': 0}
    Confusion matrix: False
2025-08-06 10:57:57 — INFO — Applying RT range: 0 to 2904 (capped at 2904)


2025-08-06 11:26:23 — INFO — ------------------------ RUN SCRIPT -------------------------
2025-08-06 11:26:23 — INFO — Configuration Parameters
                Task: classification
           Wine kind: pinot_noir
            Datasets: pinot_noir_changins
        Feature type: best_channel
          Classifier: RGC
             Repeats: 10
           Normalize: True
          Decimation: 10
                Sync: False
 Year Classification: False
              Region: origin
             CV type: LOO
            RT range: {'max': 30000, 'min': 0}
    Confusion matrix: False
2025-08-06 11:26:29 — INFO — Applying RT range: 0 to 2904 (capped at 2904)


2025-08-06 11:27:19 — INFO — ------------------------ RUN SCRIPT -------------------------
2025-08-06 11:27:19 — INFO — Configuration Parameters
                Task: classification
           Wine kind: pinot_noir
            Datasets: pinot_noir_changins
        Feature type: concat_channels
          Classifier: RGC
             Repeats: 10
           Normalize: True
          Decimation: 10
                Sync: False
 Year Classification: False
              Region: origin
             CV type: LOO
            RT range: {'max': 30000, 'min': 0}
    Confusion matrix: False
2025-08-06 11:27:26 — INFO — Applying RT range: 0 to 2904 (capped at 2904)


2025-08-06 11:28:45 — INFO — ------------------------ RUN SCRIPT -------------------------
2025-08-06 11:28:45 — INFO — Configuration Parameters
                Task: classification
           Wine kind: pinot_noir
            Datasets: pinot_noir_changins
        Feature type: concat_channels
          Classifier: SGD
             Repeats: 10
           Normalize: True
          Decimation: 10
                Sync: False
 Year Classification: False
              Region: origin
             CV type: LOO
            RT range: {'max': 30000, 'min': 0}
    Confusion matrix: False


2025-08-06 11:29:11 — INFO — ------------------------ RUN SCRIPT -------------------------
2025-08-06 11:29:11 — INFO — Configuration Parameters
                Task: classification
           Wine kind: pinot_noir
            Datasets: pinot_noir_changins
        Feature type: concat_channels
          Classifier: RGC
             Repeats: 10
           Normalize: True
          Decimation: 10
                Sync: False
 Year Classification: False
              Region: origin
             CV type: LOO
            RT range: {'max': 30000, 'min': 0}
    Confusion matrix: False
2025-08-06 11:29:18 — INFO — Applying RT range: 0 to 2904 (capped at 2904)
2025-08-06 11:38:49 — INFO — Mean Balanced Accuracy: 0.719 ± 0.450


2025-08-06 11:46:54 — INFO — ------------------------ RUN SCRIPT -------------------------
2025-08-06 11:46:54 — INFO — Configuration Parameters
                Task: classification
           Wine kind: pinot_noir
            Datasets: pinot_noir_changins
        Feature type: greedy_add
          Classifier: RGC
             Repeats: 10
           Normalize: True
          Decimation: 10
                Sync: False
 Year Classification: False
              Region: origin
             CV type: LOO
            RT range: {'max': 30000, 'min': 0}
    Confusion matrix: False
2025-08-06 11:46:59 — INFO — Applying RT range: 0 to 2904 (capped at 2904)


2025-08-06 12:01:08 — INFO — ------------------------ RUN SCRIPT -------------------------
2025-08-06 12:01:08 — INFO — Configuration Parameters
                Task: classification
           Wine kind: pinot_noir
            Datasets: pinot_noir_changins
        Feature type: greedy_add
          Classifier: RGC
             Repeats: 10
           Normalize: True
          Decimation: 10
                Sync: False
 Year Classification: False
              Region: origin
             CV type: LOO
            RT range: {'max': 30000, 'min': 0}
    Confusion matrix: False
2025-08-06 12:01:15 — INFO — Applying RT range: 0 to 2904 (capped at 2904)


2025-08-06 12:08:19 — INFO — ------------------------ RUN SCRIPT -------------------------
2025-08-06 12:08:19 — INFO — Configuration Parameters
                Task: classification
           Wine kind: pinot_noir
            Datasets: pinot_noir_changins
        Feature type: greedy_add
          Classifier: RGC
             Repeats: 10
           Normalize: True
          Decimation: 10
                Sync: False
 Year Classification: False
              Region: origin
             CV type: LOO
            RT range: {'max': 30000, 'min': 0}
    Confusion matrix: False
2025-08-06 12:08:26 — INFO — Applying RT range: 0 to 2904 (capped at 2904)


2025-08-06 12:42:51 — INFO — ------------------------ RUN SCRIPT -------------------------
2025-08-06 12:42:51 — INFO — Configuration Parameters
                Task: classification
           Wine kind: pinot_noir
            Datasets: pinot_noir_changins
        Feature type: greedy_add
          Classifier: RGC
             Repeats: 10
           Normalize: True
          Decimation: 10
                Sync: False
 Year Classification: False
              Region: origin
             CV type: LOO
            RT range: {'max': 30000, 'min': 0}
    Confusion matrix: False
2025-08-06 12:43:01 — INFO — Applying RT range: 0 to 2904 (capped at 2904)


2025-08-06 13:16:06 — INFO — ------------------------ RUN SCRIPT -------------------------
2025-08-06 13:16:06 — INFO — Configuration Parameters
                Task: classification
           Wine kind: pinot_noir
            Datasets: pinot_noir_changins
        Feature type: greedy_add
          Classifier: RGC
             Repeats: 10
           Normalize: True
          Decimation: 10
                Sync: False
 Year Classification: False
              Region: origin
             CV type: LOO
            RT range: {'max': 30000, 'min': 0}
    Confusion matrix: False
2025-08-06 13:16:08 — INFO — Applying RT range: 0 to 2904 (capped at 2904)


2025-08-06 15:47:50 — INFO — ------------------------ RUN SCRIPT -------------------------
2025-08-06 15:47:50 — INFO — Configuration Parameters
                Task: classification
           Wine kind: pinot_noir
            Datasets: pinot_noir_changins
        Feature type: greedy_add
          Classifier: RGC
             Repeats: 10
           Normalize: True
          Decimation: 10
                Sync: False
 Year Classification: False
              Region: origin
             CV type: LOO
            RT range: {'max': 30000, 'min': 0}
    Confusion matrix: False
2025-08-06 15:47:52 — INFO — Applying RT range: 0 to 2904 (capped at 2904)


2025-08-06 16:33:00 — INFO — ------------------------ RUN SCRIPT -------------------------
2025-08-06 16:33:00 — INFO — Configuration Parameters
                Task: classification
           Wine kind: pinot_noir
            Datasets: pinot_noir_changins
        Feature type: greedy_add
          Classifier: RGC
             Repeats: 10
           Normalize: True
          Decimation: 10
                Sync: False
 Year Classification: False
              Region: origin
             CV type: LOO
            RT range: {'max': 30000, 'min': 0}
    Confusion matrix: False
2025-08-06 16:33:02 — INFO — Applying RT range: 0 to 2904 (capped at 2904)


2025-08-06 16:33:58 — INFO — ------------------------ RUN SCRIPT -------------------------
2025-08-06 16:33:58 — INFO — Configuration Parameters
                Task: classification
           Wine kind: pinot_noir
            Datasets: pinot_noir_changins
        Feature type: greedy_add
          Classifier: RGC
             Repeats: 10
           Normalize: True
          Decimation: 10
                Sync: False
 Year Classification: False
              Region: origin
             CV type: LOO
            RT range: {'max': 30000, 'min': 0}
    Confusion matrix: False
2025-08-06 16:34:00 — INFO — Applying RT range: 0 to 2904 (capped at 2904)


2025-08-06 17:17:17 — INFO — ------------------------ RUN SCRIPT -------------------------
2025-08-06 17:17:17 — INFO — Configuration Parameters
                Task: classification
           Wine kind: pinot_noir
            Datasets: pinot_noir_changins
        Feature type: greedy_add
          Classifier: LR
             Repeats: 10
           Normalize: True
          Decimation: 10
                Sync: False
 Year Classification: False
              Region: origin
             CV type: LOO
            RT range: {'max': 30000, 'min': 0}
    Confusion matrix: False
2025-08-06 17:17:19 — INFO — Applying RT range: 0 to 2904 (capped at 2904)


2025-08-06 17:25:25 — INFO — ------------------------ RUN SCRIPT -------------------------
2025-08-06 17:25:25 — INFO — Configuration Parameters
                Task: classification
           Wine kind: pinot_noir
            Datasets: pinot_noir_changins
        Feature type: greedy_add
          Classifier: PAC
             Repeats: 10
           Normalize: True
          Decimation: 10
                Sync: False
 Year Classification: False
              Region: origin
             CV type: LOO
            RT range: {'max': 30000, 'min': 0}
    Confusion matrix: False
2025-08-06 17:25:27 — INFO — Applying RT range: 0 to 2904 (capped at 2904)


2025-08-06 18:45:46 — INFO — ------------------------ RUN SCRIPT -------------------------
2025-08-06 18:45:46 — INFO — Configuration Parameters
                Task: classification
           Wine kind: pinot_noir
            Datasets: pinot_noir_changins
        Feature type: concat_channels
          Classifier: GNB
             Repeats: 10
           Normalize: True
          Decimation: 10
                Sync: False
 Year Classification: False
              Region: origin
             CV type: LOO
            RT range: {'max': 30000, 'min': 0}
    Confusion matrix: False
2025-08-06 18:45:48 — INFO — Applying RT range: 0 to 2904 (capped at 2904)


2025-08-06 18:46:12 — INFO — ------------------------ RUN SCRIPT -------------------------
2025-08-06 18:46:12 — INFO — Configuration Parameters
                Task: classification
           Wine kind: pinot_noir
            Datasets: pinot_noir_changins
        Feature type: concat_channels
          Classifier: KNN
             Repeats: 10
           Normalize: True
          Decimation: 10
                Sync: False
 Year Classification: False
              Region: origin
             CV type: LOO
            RT range: {'max': 30000, 'min': 0}
    Confusion matrix: False
2025-08-06 18:46:14 — INFO — Applying RT range: 0 to 2904 (capped at 2904)


2025-08-06 18:46:25 — INFO — ------------------------ RUN SCRIPT -------------------------
2025-08-06 18:46:25 — INFO — Configuration Parameters
                Task: classification
           Wine kind: pinot_noir
            Datasets: pinot_noir_changins
        Feature type: concat_channels
          Classifier: KNN
             Repeats: 10
           Normalize: True
          Decimation: 10
                Sync: False
 Year Classification: False
              Region: origin
             CV type: LOO
            RT range: {'max': 30000, 'min': 0}
    Confusion matrix: False
2025-08-06 18:46:28 — INFO — Applying RT range: 0 to 2904 (capped at 2904)


2025-08-06 18:46:50 — INFO — ------------------------ RUN SCRIPT -------------------------
2025-08-06 18:46:50 — INFO — Configuration Parameters
                Task: classification
           Wine kind: pinot_noir
            Datasets: pinot_noir_changins
        Feature type: best_channel
          Classifier: GNB
             Repeats: 10
           Normalize: True
          Decimation: 10
                Sync: False
 Year Classification: False
              Region: origin
             CV type: LOO
            RT range: {'max': 30000, 'min': 0}
    Confusion matrix: False
2025-08-06 18:46:52 — INFO — Applying RT range: 0 to 2904 (capped at 2904)


2025-08-06 18:47:32 — INFO — ------------------------ RUN SCRIPT -------------------------
2025-08-06 18:47:32 — INFO — Configuration Parameters
                Task: classification
           Wine kind: pinot_noir
            Datasets: pinot_noir_changins
        Feature type: best_channel
          Classifier: GNB
             Repeats: 10
           Normalize: True
          Decimation: 10
                Sync: False
 Year Classification: False
              Region: winery
             CV type: LOO
            RT range: {'max': 30000, 'min': 0}
    Confusion matrix: False
2025-08-06 18:47:35 — INFO — Applying RT range: 0 to 2904 (capped at 2904)
2025-08-06 18:52:50 — INFO — Mean Balanced Accuracy: 0.519 ± 0.500
2025-08-06 18:53:42 — INFO — Mean Balanced Accuracy: 0.289 ± 0.453


2025-08-06 19:38:24 — INFO — ------------------------ RUN SCRIPT -------------------------
2025-08-06 19:38:24 — INFO — Configuration Parameters
                Task: classification
           Wine kind: pinot_noir
            Datasets: pinot_noir_changins
        Feature type: best_channel
          Classifier: KNN
             Repeats: 10
           Normalize: True
          Decimation: 10
                Sync: False
 Year Classification: False
              Region: origin
             CV type: LOO
            RT range: {'max': 30000, 'min': 0}
    Confusion matrix: False
2025-08-06 19:38:26 — INFO — Applying RT range: 0 to 2904 (capped at 2904)


2025-08-06 19:39:02 — INFO — ------------------------ RUN SCRIPT -------------------------
2025-08-06 19:39:02 — INFO — Configuration Parameters
                Task: classification
           Wine kind: pinot_noir
            Datasets: pinot_noir_changins
        Feature type: best_channel
          Classifier: KNN
             Repeats: 10
           Normalize: True
          Decimation: 10
                Sync: False
 Year Classification: False
              Region: winery
             CV type: LOO
            RT range: {'max': 30000, 'min': 0}
    Confusion matrix: False
2025-08-06 19:39:05 — INFO — Applying RT range: 0 to 2904 (capped at 2904)
2025-08-06 20:12:00 — INFO — Mean Balanced Accuracy: 0.600 ± 0.490
2025-08-06 20:12:28 — INFO — Mean Balanced Accuracy: 0.326 ± 0.469


2025-08-06 20:19:41 — INFO — ------------------------ RUN SCRIPT -------------------------
2025-08-06 20:19:41 — INFO — Configuration Parameters
                Task: classification
           Wine kind: pinot_noir
            Datasets: pinot_noir_changins
        Feature type: best_channel
          Classifier: PER
             Repeats: 10
           Normalize: True
          Decimation: 10
                Sync: False
 Year Classification: False
              Region: origin
             CV type: LOO
            RT range: {'max': 30000, 'min': 0}
    Confusion matrix: False
2025-08-06 20:19:43 — INFO — Applying RT range: 0 to 2904 (capped at 2904)


2025-08-06 20:20:09 — INFO — ------------------------ RUN SCRIPT -------------------------
2025-08-06 20:20:09 — INFO — Configuration Parameters
                Task: classification
           Wine kind: pinot_noir
            Datasets: pinot_noir_changins
        Feature type: best_channel
          Classifier: PER
             Repeats: 10
           Normalize: True
          Decimation: 10
                Sync: False
 Year Classification: False
              Region: winery
             CV type: LOO
            RT range: {'max': 30000, 'min': 0}
    Confusion matrix: False
2025-08-06 20:20:12 — INFO — Applying RT range: 0 to 2904 (capped at 2904)
2025-08-06 20:42:55 — INFO — Mean Balanced Accuracy: 0.800 ± 0.400
2025-08-06 21:10:28 — INFO — Mean Balanced Accuracy: 0.585 ± 0.493


2025-08-06 22:55:09 — INFO — ------------------------ RUN SCRIPT -------------------------
2025-08-06 22:55:09 — INFO — Configuration Parameters
                Task: classification
           Wine kind: pinot_noir
            Datasets: pinot_noir_changins
        Feature type: best_channel
          Classifier: LDA
             Repeats: 10
           Normalize: True
          Decimation: 10
                Sync: False
 Year Classification: False
              Region: winery
             CV type: LOO
            RT range: {'max': 30000, 'min': 0}
    Confusion matrix: False
2025-08-06 22:55:12 — INFO — Applying RT range: 0 to 2904 (capped at 2904)
2025-08-07 07:42:45 — INFO — Mean Balanced Accuracy: 0.726 ± 0.446


2025-08-07 07:53:21 — INFO — ------------------------ RUN SCRIPT -------------------------
2025-08-07 07:53:21 — INFO — Configuration Parameters
                Task: classification
           Wine kind: pinot_noir
            Datasets: pinot_noir_changins
        Feature type: best_channel
          Classifier: LR
             Repeats: 10
           Normalize: True
          Decimation: 10
                Sync: False
 Year Classification: False
              Region: winery
             CV type: LOO
            RT range: {'max': 30000, 'min': 0}
    Confusion matrix: False
2025-08-07 07:53:23 — INFO — Applying RT range: 0 to 2904 (capped at 2904)


2025-08-07 07:54:07 — INFO — ------------------------ RUN SCRIPT -------------------------
2025-08-07 07:54:07 — INFO — Configuration Parameters
                Task: classification
           Wine kind: pinot_noir
            Datasets: pinot_noir_changins
        Feature type: best_channel
          Classifier: PAC
             Repeats: 10
           Normalize: True
          Decimation: 10
                Sync: False
 Year Classification: False
              Region: winery
             CV type: LOO
            RT range: {'max': 30000, 'min': 0}
    Confusion matrix: False
2025-08-07 07:54:09 — INFO — Applying RT range: 0 to 2904 (capped at 2904)


2025-08-07 09:44:47 — INFO — ------------------------ RUN SCRIPT -------------------------
2025-08-07 09:44:47 — INFO — Configuration Parameters
                Task: classification
           Wine kind: pinot_noir
            Datasets: pinot_noir_changins
        Feature type: best_channel
          Classifier: SVM
             Repeats: 10
           Normalize: True
          Decimation: 10
                Sync: False
 Year Classification: False
              Region: winery
             CV type: LOO
            RT range: {'max': 30000, 'min': 0}
    Confusion matrix: False
2025-08-07 09:44:50 — INFO — Applying RT range: 0 to 2904 (capped at 2904)


2025-08-07 09:50:56 — INFO — ------------------------ RUN SCRIPT -------------------------
2025-08-07 09:50:56 — INFO — Configuration Parameters
                Task: classification
           Wine kind: pinot_noir
            Datasets: pinot_noir_changins
        Feature type: best_channel
          Classifier: RFC
             Repeats: 10
           Normalize: True
          Decimation: 10
                Sync: False
 Year Classification: False
              Region: origin
             CV type: LOO
            RT range: {'max': 30000, 'min': 0}
    Confusion matrix: False
2025-08-07 09:51:00 — INFO — Applying RT range: 0 to 2904 (capped at 2904)
2025-08-07 10:04:15 — INFO — Mean Balanced Accuracy: 0.704 ± 0.457
2025-08-07 10:07:47 — INFO — Mean Balanced Accuracy: 0.200 ± 0.400


2025-08-07 10:22:04 — INFO — ------------------------ RUN SCRIPT -------------------------
2025-08-07 10:22:04 — INFO — Configuration Parameters
                Task: classification
           Wine kind: pinot_noir
            Datasets: pinot_noir_changins
        Feature type: best_channel
          Classifier: SGD
             Repeats: 10
           Normalize: True
          Decimation: 10
                Sync: False
 Year Classification: False
              Region: origin
             CV type: LOO
            RT range: {'max': 30000, 'min': 0}
    Confusion matrix: False
2025-08-07 10:22:06 — INFO — Applying RT range: 0 to 2904 (capped at 2904)


2025-08-07 10:22:58 — INFO — ------------------------ RUN SCRIPT -------------------------
2025-08-07 10:22:58 — INFO — Configuration Parameters
                Task: classification
           Wine kind: pinot_noir
            Datasets: pinot_noir_changins
        Feature type: best_channel
          Classifier: SGD
             Repeats: 10
           Normalize: True
          Decimation: 10
                Sync: False
 Year Classification: False
              Region: winery
             CV type: LOO
            RT range: {'max': 30000, 'min': 0}
    Confusion matrix: False
2025-08-07 10:23:00 — INFO — Applying RT range: 0 to 2904 (capped at 2904)
2025-08-07 10:44:42 — INFO — Mean Balanced Accuracy: 0.844 ± 0.362
2025-08-07 11:07:57 — INFO — Mean Balanced Accuracy: 0.630 ± 0.483


2025-08-07 11:08:52 — INFO — ------------------------ RUN SCRIPT -------------------------
2025-08-07 11:08:52 — INFO — Configuration Parameters
                Task: classification
           Wine kind: pinot_noir
            Datasets: pinot_noir_changins
        Feature type: best_channel
          Classifier: DTC
             Repeats: 10
           Normalize: True
          Decimation: 10
                Sync: False
 Year Classification: False
              Region: winery
             CV type: LOO
            RT range: {'max': 30000, 'min': 0}
    Confusion matrix: False
2025-08-07 11:08:54 — INFO — Applying RT range: 0 to 2904 (capped at 2904)


2025-08-07 11:11:10 — INFO — ------------------------ RUN SCRIPT -------------------------
2025-08-07 11:11:10 — INFO — Configuration Parameters
                Task: classification
           Wine kind: pinot_noir
            Datasets: pinot_noir_changins
        Feature type: best_channel
          Classifier: SVM
             Repeats: 10
           Normalize: True
          Decimation: 10
                Sync: False
 Year Classification: False
              Region: origin
             CV type: LOO
            RT range: {'max': 30000, 'min': 0}
    Confusion matrix: False
2025-08-07 11:11:12 — INFO — Applying RT range: 0 to 2904 (capped at 2904)


2025-08-07 11:11:59 — INFO — ------------------------ RUN SCRIPT -------------------------
2025-08-07 11:11:59 — INFO — Configuration Parameters
                Task: classification
           Wine kind: pinot_noir
            Datasets: pinot_noir_changins
        Feature type: best_channel
          Classifier: DTC
             Repeats: 10
           Normalize: True
          Decimation: 10
                Sync: False
 Year Classification: False
              Region: origin
             CV type: LOO
            RT range: {'max': 30000, 'min': 0}
    Confusion matrix: False
2025-08-07 11:12:01 — INFO — Applying RT range: 0 to 2904 (capped at 2904)
2025-08-07 11:23:46 — INFO — Mean Balanced Accuracy: 0.504 ± 0.500
2025-08-07 12:06:30 — INFO — Mean Balanced Accuracy: 0.652 ± 0.476
2025-08-07 12:20:49 — INFO — Mean Balanced Accuracy: 0.637 ± 0.481


2025-08-07 12:27:19 — INFO — ------------------------ RUN SCRIPT -------------------------
2025-08-07 12:27:19 — INFO — Configuration Parameters
                Task: classification
           Wine kind: pinot_noir
            Datasets: pinot_noir_changins
        Feature type: tic_tis
          Classifier: RGC
             Repeats: 10
           Normalize: True
          Decimation: 10
                Sync: False
 Year Classification: False
              Region: origin
             CV type: LOO
            RT range: {'max': 35000, 'min': 0}
    Confusion matrix: False
2025-08-07 12:27:21 — INFO — Applying RT range: 0 to 2904 (capped at 2904)


2025-08-07 12:29:53 — INFO — ------------------------ RUN SCRIPT -------------------------
2025-08-07 12:29:53 — INFO — Configuration Parameters
                Task: classification
           Wine kind: pinot_noir
            Datasets: pinot_noir_changins
        Feature type: tic_tis
          Classifier: RGC
             Repeats: 10
           Normalize: True
          Decimation: 10
                Sync: False
 Year Classification: False
              Region: origin
             CV type: LOO
            RT range: {'max': 35000, 'min': 0}
    Confusion matrix: False
2025-08-07 12:32:47 — INFO — Applying RT range: 0 to 2904 (capped at 2904)
2025-08-07 12:38:48 — INFO — Mean Balanced Accuracy: 0.363 ± 0.481


2025-08-07 12:47:12 — INFO — ------------------------ RUN SCRIPT -------------------------
2025-08-07 12:47:12 — INFO — Configuration Parameters
                Task: classification
           Wine kind: pinot_noir
            Datasets: pinot_noir_changins
        Feature type: best_channel
          Classifier: RGC
             Repeats: 500
           Normalize: True
          Decimation: 10
                Sync: False
 Year Classification: False
              Region: winery
             CV type: LOO
            RT range: {'max': 35000, 'min': 0}
    Confusion matrix: False
2025-08-07 12:47:14 — INFO — Applying RT range: 0 to 2904 (capped at 2904)


2025-08-07 12:56:02 — INFO — ------------------------ RUN SCRIPT -------------------------
2025-08-07 12:56:02 — INFO — Configuration Parameters
                Task: classification
           Wine kind: pinot_noir
            Datasets: pinot_noir_changins
        Feature type: tic_tis
          Classifier: RGC
             Repeats: 500
           Normalize: True
          Decimation: 10
                Sync: False
 Year Classification: False
              Region: origin
             CV type: LOO
            RT range: {'max': 35000, 'min': 0}
    Confusion matrix: False
2025-08-07 13:03:50 — INFO — Applying RT range: 0 to 2904 (capped at 2904)
2025-08-07 13:10:08 — INFO — Mean Balanced Accuracy: 0.719 ± 0.450


2025-08-07 13:11:28 — INFO — ------------------------ RUN SCRIPT -------------------------
2025-08-07 13:11:28 — INFO — Configuration Parameters
                Task: classification
           Wine kind: pinot_noir
            Datasets: pinot_noir_changins
        Feature type: tic_tis
          Classifier: LDA
             Repeats: 500
           Normalize: True
          Decimation: 10
                Sync: False
 Year Classification: False
              Region: origin
             CV type: LOO
            RT range: {'max': 35000, 'min': 0}
    Confusion matrix: False
2025-08-07 13:11:30 — INFO — Applying RT range: 0 to 2904 (capped at 2904)


2025-08-07 13:11:56 — INFO — ------------------------ RUN SCRIPT -------------------------
2025-08-07 13:11:56 — INFO — Configuration Parameters
                Task: classification
           Wine kind: pinot_noir
            Datasets: pinot_noir_changins
        Feature type: tic_tis
          Classifier: RGC
             Repeats: 500
           Normalize: True
          Decimation: 10
                Sync: False
 Year Classification: False
              Region: origin
             CV type: LOO
            RT range: {'max': 35000, 'min': 0}
    Confusion matrix: False
2025-08-07 13:11:58 — INFO — Applying RT range: 0 to 2904 (capped at 2904)
2025-08-07 13:12:06 — INFO — Mean Balanced Accuracy: 0.859 ± 0.348


2025-08-07 13:12:16 — INFO — ------------------------ RUN SCRIPT -------------------------
2025-08-07 13:12:16 — INFO — Configuration Parameters
                Task: classification
           Wine kind: pinot_noir
            Datasets: pinot_noir_changins
        Feature type: tic
          Classifier: RGC
             Repeats: 500
           Normalize: True
          Decimation: 10
                Sync: False
 Year Classification: False
              Region: origin
             CV type: LOO
            RT range: {'max': 35000, 'min': 0}
    Confusion matrix: False
2025-08-07 13:12:19 — INFO — Applying RT range: 0 to 2904 (capped at 2904)
2025-08-07 13:12:25 — INFO — Mean Balanced Accuracy: 0.859 ± 0.348


2025-08-07 13:13:35 — INFO — ------------------------ RUN SCRIPT -------------------------
2025-08-07 13:13:35 — INFO — Configuration Parameters
                Task: classification
           Wine kind: pinot_noir
            Datasets: pinot_noir_changins
        Feature type: best_channel
          Classifier: LDA
             Repeats: 500
           Normalize: True
          Decimation: 10
                Sync: False
 Year Classification: False
              Region: winery
             CV type: LOO
            RT range: {'max': 35000, 'min': 0}
    Confusion matrix: False
2025-08-07 13:13:40 — INFO — Applying RT range: 0 to 2904 (capped at 2904)
2025-08-07 14:44:39 — INFO — Mean Balanced Accuracy: 0.726 ± 0.446


2025-08-07 14:52:40 — INFO — ------------------------ RUN SCRIPT -------------------------
2025-08-07 14:52:40 — INFO — Configuration Parameters
                Task: classification
           Wine kind: pinot_noir
            Datasets: pinot_noir_changins
        Feature type: best_channel
          Classifier: LDA
             Repeats: 500
           Normalize: True
          Decimation: 10
                Sync: False
 Year Classification: False
              Region: origin
             CV type: LOO
            RT range: {'max': 35000, 'min': 0}
    Confusion matrix: False
2025-08-07 14:52:42 — INFO — Applying RT range: 0 to 2904 (capped at 2904)
2025-08-07 16:21:27 — INFO — Mean Balanced Accuracy: 0.815 ± 0.388


2025-08-07 16:32:52 — INFO — ------------------------ RUN SCRIPT -------------------------
2025-08-07 16:32:52 — INFO — Configuration Parameters
                Task: classification
           Wine kind: pinot_noir
            Datasets: pinot_noir_changins
        Feature type: tic_tis
          Classifier: RGC
             Repeats: 50
           Normalize: True
          Decimation: 10
                Sync: False
 Year Classification: False
              Region: winery
             CV type: LOO
            RT range: {'max': 35000, 'min': 0}
    Confusion matrix: False
2025-08-07 16:33:34 — INFO — Applying RT range: 0 to 2904 (capped at 2904)
2025-08-07 16:34:29 — INFO — Mean Balanced Accuracy: 0.770 ± 0.421


2025-08-11 09:59:02 — INFO — ------------------------ RUN SCRIPT -------------------------
2025-08-11 09:59:02 — INFO — Configuration Parameters
                Task: classification
           Wine kind: pinot_noir
            Datasets: pinot_noir_changins
        Feature type: concat_channels
          Classifier: LR
             Repeats: 10
           Normalize: True
          Decimation: 10
                Sync: False
 Year Classification: False
              Region: winery
             CV type: LOO
            RT range: {'max': 30000, 'min': 0}
    Confusion matrix: False
2025-08-11 09:59:04 — INFO — Applying RT range: 0 to 2904 (capped at 2904)
2025-08-11 10:35:53 — INFO — Mean Balanced Accuracy: 0.519 ± 0.500


2025-08-11 10:37:00 — INFO — ------------------------ RUN SCRIPT -------------------------
2025-08-11 10:37:00 — INFO — Configuration Parameters
                Task: classification
           Wine kind: pinot_noir
            Datasets: pinot_noir_changins
        Feature type: concat_channels
          Classifier: LR
             Repeats: 10
           Normalize: True
          Decimation: 10
                Sync: False
 Year Classification: False
              Region: origin
             CV type: LOO
            RT range: {'max': 30000, 'min': 0}
    Confusion matrix: False
2025-08-11 10:37:02 — INFO — Applying RT range: 0 to 2904 (capped at 2904)
2025-08-11 10:55:55 — INFO — Mean Balanced Accuracy: 0.756 ± 0.430
=======
2025-08-14 10:45:16 — INFO — Applying RT range: 0 to 2904 (capped at 2904)
2025-08-14 10:45:17 — INFO — === Iteration 1/1 | Active bins: 50 ===
2025-08-14 10:45:26 — INFO — Accuracy: 0.770 ± 0.421
2025-08-14 10:45:26 — INFO — Final Accuracy (no survival): 0.770
>>>>>>> f0a4b77a
<|MERGE_RESOLUTION|>--- conflicted
+++ resolved
@@ -1752,13 +1752,8 @@
 2025-07-28 14:15:24 — INFO — Applying RT range: 0 to 2904 (capped at 2904)
 
 
-<<<<<<< HEAD
-2025-07-29 12:23:40 — INFO — ------------------------ RUN SCRIPT -------------------------
-2025-07-29 12:23:40 — INFO — Configuration Parameters
-=======
 2025-07-28 17:45:00 — INFO — ------------------------ RUN SCRIPT -------------------------
 2025-07-28 17:45:00 — INFO — Configuration Parameters
->>>>>>> f0a4b77a
                 Task: classification
            Wine kind: pinot_noir
             Datasets: pinot_noir_changins
@@ -1768,76 +1763,6 @@
            Normalize: True
           Decimation: 10
                 Sync: False
-<<<<<<< HEAD
- Year Classification: False
-              Region: winery
-             CV type: LOO
-            RT range: {'max': 30000, 'min': 0}
-    Confusion matrix: True
-2025-07-29 12:23:42 — INFO — Applying RT range: 0 to 2904 (capped at 2904)
-
-
-2025-07-29 12:31:16 — INFO — ------------------------ RUN SCRIPT -------------------------
-2025-07-29 12:31:16 — INFO — Configuration Parameters
-                Task: classification
-           Wine kind: pinot_noir
-            Datasets: pinot_noir_changins
-        Feature type: tic
-          Classifier: RGC
-             Repeats: 10
-           Normalize: True
-          Decimation: 10
-                Sync: False
- Year Classification: False
-              Region: winery
-             CV type: LOO
-            RT range: {'max': 30000, 'min': 0}
-    Confusion matrix: True
-2025-07-29 12:31:18 — INFO — Applying RT range: 0 to 2904 (capped at 2904)
-2025-07-29 12:37:38 — INFO — Mean Balanced Accuracy: 0.726 ± 0.446
-
-
-2025-07-29 12:40:06 — INFO — ------------------------ RUN SCRIPT -------------------------
-2025-07-29 12:40:06 — INFO — Configuration Parameters
-                Task: classification
-           Wine kind: pinot_noir
-            Datasets: pinot_noir_changins
-        Feature type: tic
-          Classifier: RGC
-             Repeats: 10
-           Normalize: True
-          Decimation: 10
-                Sync: False
- Year Classification: False
-              Region: winery
-             CV type: LOO
-            RT range: {'max': 30000, 'min': 0}
-    Confusion matrix: True
-2025-07-29 12:40:08 — INFO — Applying RT range: 0 to 2904 (capped at 2904)
-
-
-2025-07-29 14:41:52 — INFO — ------------------------ RUN SCRIPT -------------------------
-2025-07-29 14:41:52 — INFO — Configuration Parameters
-                Task: classification
-           Wine kind: pinot_noir
-            Datasets: pinot_noir_changins
-        Feature type: tic
-          Classifier: RGC
-             Repeats: 10
-           Normalize: True
-          Decimation: 10
-                Sync: False
- Year Classification: False
-              Region: winery
-             CV type: LOO
-            RT range: {'max': 30000, 'min': 0}
-    Confusion matrix: False
-2025-07-29 14:41:55 — INFO — Applying RT range: 0 to 2904 (capped at 2904)
-
-
-2025-07-29 15:25:21 — INFO — ------------------------ RUN SCRIPT -------------------------
-2025-07-29 15:25:21 — INFO — Configuration Parameters
-=======
  Year Classification: True
               Region: burgundy
              CV type: LOO
@@ -1848,7 +1773,6 @@
 
 2025-07-28 17:48:59 — INFO — ------------------------ RUN SCRIPT -------------------------
 2025-07-28 17:48:59 — INFO — Configuration Parameters
->>>>>>> f0a4b77a
                 Task: classification
            Wine kind: pinot_noir
             Datasets: pinot_noir_changins
@@ -1858,79 +1782,6 @@
            Normalize: True
           Decimation: 10
                 Sync: False
-<<<<<<< HEAD
- Year Classification: False
-              Region: winery
-             CV type: LOO
-            RT range: {'max': 30000, 'min': 0}
-    Confusion matrix: False
-2025-07-29 15:25:23 — INFO — Applying RT range: 0 to 2904 (capped at 2904)
-2025-07-29 15:28:28 — INFO — Mean Balanced Accuracy: 0.726 ± 0.446
-
-
-2025-07-30 13:22:38 — INFO — ------------------------ RUN SCRIPT -------------------------
-2025-07-30 13:22:38 — INFO — Configuration Parameters
-                Task: classification
-           Wine kind: pinot_noir
-            Datasets: pinot_noir_changins
-        Feature type: tic_tis
-          Classifier: RGC
-             Repeats: 10
-           Normalize: True
-          Decimation: 10
-                Sync: False
- Year Classification: False
-              Region: winery
-             CV type: LOO
-            RT range: {'max': 30000, 'min': 0}
-    Confusion matrix: False
-2025-07-30 13:22:41 — INFO — Applying RT range: 0 to 2904 (capped at 2904)
-2025-07-30 13:22:53 — INFO — Mean Balanced Accuracy: 0.770 ± 0.421
-
-
-2025-07-30 13:43:12 — INFO — ------------------------ RUN SCRIPT -------------------------
-2025-07-30 13:43:12 — INFO — Configuration Parameters
-                Task: classification
-           Wine kind: pinot_noir
-            Datasets: pinot_noir_changins
-        Feature type: tic_tis
-          Classifier: RGC
-             Repeats: 10
-           Normalize: True
-          Decimation: 10
-                Sync: False
- Year Classification: False
-              Region: winery
-             CV type: LOO
-            RT range: {'max': 30000, 'min': 0}
-    Confusion matrix: False
-2025-07-30 13:43:15 — INFO — Applying RT range: 0 to 2904 (capped at 2904)
-2025-07-30 13:43:39 — INFO — Mean Balanced Accuracy: 0.770 ± 0.421
-
-
-2025-07-30 14:07:45 — INFO — ------------------------ RUN SCRIPT -------------------------
-2025-07-30 14:07:45 — INFO — Configuration Parameters
-                Task: classification
-           Wine kind: pinot_noir
-            Datasets: pinot_noir_changins
-        Feature type: tic_tis
-          Classifier: RGC
-             Repeats: 10
-           Normalize: True
-          Decimation: 10
-                Sync: False
- Year Classification: False
-              Region: winery
-             CV type: LOO
-            RT range: {'max': 30000, 'min': 0}
-    Confusion matrix: False
-2025-07-30 14:07:47 — INFO — Applying RT range: 0 to 2904 (capped at 2904)
-2025-07-30 14:08:13 — INFO — Mean Balanced Accuracy: 0.770 ± 0.421
-
-
-2025-07-31 08:17:17 — INFO — ------------------------ RUN SCRIPT -------------------------
-2025-07-31 08:17:17 — INFO — Configuration Parameters
-=======
  Year Classification: True
               Region: burgundy
              CV type: LOO
@@ -1941,7 +1792,6 @@
 
 2025-07-28 17:56:22 — INFO — ------------------------ RUN SCRIPT -------------------------
 2025-07-28 17:56:22 — INFO — Configuration Parameters
->>>>>>> f0a4b77a
                 Task: classification
            Wine kind: pinot_noir
             Datasets: pinot_noir_changins
@@ -1951,19 +1801,6 @@
            Normalize: True
           Decimation: 10
                 Sync: False
-<<<<<<< HEAD
- Year Classification: False
-              Region: origin
-             CV type: LOO
-            RT range: {'max': 30000, 'min': 0}
-    Confusion matrix: False
-2025-07-31 08:17:19 — INFO — Applying RT range: 0 to 2904 (capped at 2904)
-2025-07-31 08:17:25 — INFO — Mean Balanced Accuracy: 0.859 ± 0.348
-
-
-2025-07-31 08:19:24 — INFO — ------------------------ RUN SCRIPT -------------------------
-2025-07-31 08:19:24 — INFO — Configuration Parameters
-=======
  Year Classification: True
               Region: burgundy
              CV type: LOO
@@ -1975,7 +1812,6 @@
 
 2025-07-28 18:30:02 — INFO — ------------------------ RUN SCRIPT -------------------------
 2025-07-28 18:30:02 — INFO — Configuration Parameters
->>>>>>> f0a4b77a
                 Task: classification
            Wine kind: pinot_noir
             Datasets: pinot_noir_changins
@@ -1985,77 +1821,6 @@
            Normalize: True
           Decimation: 10
                 Sync: False
-<<<<<<< HEAD
- Year Classification: False
-              Region: origin
-             CV type: LOO
-            RT range: {'max': 30000, 'min': 0}
-    Confusion matrix: False
-2025-07-31 08:19:26 — INFO — Applying RT range: 0 to 2904 (capped at 2904)
-
-
-2025-07-31 08:20:58 — INFO — ------------------------ RUN SCRIPT -------------------------
-2025-07-31 08:20:58 — INFO — Configuration Parameters
-                Task: classification
-           Wine kind: pinot_noir
-            Datasets: pinot_noir_changins
-        Feature type: tic_tis
-          Classifier: RGC
-             Repeats: 10
-           Normalize: True
-          Decimation: 10
-                Sync: False
- Year Classification: False
-              Region: origin
-             CV type: LOO
-            RT range: {'max': 30000, 'min': 0}
-    Confusion matrix: False
-2025-07-31 08:21:00 — INFO — Applying RT range: 0 to 2904 (capped at 2904)
-
-
-2025-07-31 09:54:30 — INFO — ------------------------ RUN SCRIPT -------------------------
-2025-07-31 09:54:30 — INFO — Configuration Parameters
-                Task: classification
-           Wine kind: pinot_noir
-            Datasets: pinot_noir_changins
-        Feature type: tic_tis
-          Classifier: RGC
-             Repeats: 10
-           Normalize: True
-          Decimation: 10
-                Sync: False
- Year Classification: False
-              Region: winery
-             CV type: LOO
-            RT range: {'max': 30000, 'min': 0}
-    Confusion matrix: False
-2025-07-31 09:54:32 — INFO — Applying RT range: 0 to 2904 (capped at 2904)
-2025-07-31 10:01:22 — INFO — Mean Balanced Accuracy: 0.770 ± 0.421
-
-
-2025-07-31 10:06:35 — INFO — ------------------------ RUN SCRIPT -------------------------
-2025-07-31 10:06:35 — INFO — Configuration Parameters
-                Task: classification
-           Wine kind: pinot_noir
-            Datasets: pinot_noir_changins
-        Feature type: tic_tis
-          Classifier: RGC
-             Repeats: 10
-           Normalize: True
-          Decimation: 10
-                Sync: False
- Year Classification: False
-              Region: winery
-             CV type: LOO
-            RT range: {'max': 30000, 'min': 0}
-    Confusion matrix: False
-2025-07-31 10:06:37 — INFO — Applying RT range: 0 to 2904 (capped at 2904)
-2025-07-31 10:06:45 — INFO — Mean Balanced Accuracy: 0.770 ± 0.421
-
-
-2025-07-31 11:30:40 — INFO — ------------------------ RUN SCRIPT -------------------------
-2025-07-31 11:30:40 — INFO — Configuration Parameters
-=======
  Year Classification: True
               Region: burgundy
              CV type: LOO
@@ -2110,29 +1875,11 @@
 
 2025-08-12 15:43:02 — INFO — ------------------------ RUN SCRIPT -------------------------
 2025-08-12 15:43:02 — INFO — Configuration Parameters
->>>>>>> f0a4b77a
-                Task: classification
-           Wine kind: pinot_noir
-            Datasets: pinot_noir_changins
-        Feature type: tic_tis
-          Classifier: RGC
-<<<<<<< HEAD
-             Repeats: 10
-           Normalize: True
-          Decimation: 10
-                Sync: False
- Year Classification: False
-              Region: winery
-             CV type: LOO
-            RT range: {'max': 30000, 'min': 0}
-    Confusion matrix: False
-2025-07-31 11:30:42 — INFO — Applying RT range: 0 to 2904 (capped at 2904)
-2025-07-31 11:30:48 — INFO — Mean Balanced Accuracy: 0.770 ± 0.421
-
-
-2025-07-31 11:32:15 — INFO — ------------------------ RUN SCRIPT -------------------------
-2025-07-31 11:32:15 — INFO — Configuration Parameters
-=======
+                Task: classification
+           Wine kind: pinot_noir
+            Datasets: pinot_noir_changins
+        Feature type: tic_tis
+          Classifier: RGC
              Repeats: 100
            Normalize: True
           Decimation: 10
@@ -2185,38 +1932,20 @@
 
 2025-08-12 17:28:56 — INFO — ------------------------ RUN SCRIPT -------------------------
 2025-08-12 17:28:56 — INFO — Configuration Parameters
->>>>>>> f0a4b77a
-                Task: classification
-           Wine kind: pinot_noir
-            Datasets: pinot_noir_changins
-        Feature type: tic_tis
-<<<<<<< HEAD
-          Classifier: RGC
-             Repeats: 10
-           Normalize: True
-          Decimation: 10
-                Sync: False
- Year Classification: False
-=======
+                Task: classification
+           Wine kind: pinot_noir
+            Datasets: pinot_noir_changins
+        Feature type: tic_tis
           Classifier: LDA
              Repeats: 100
            Normalize: True
           Decimation: 10
                 Sync: False
  Year Classification: True
->>>>>>> f0a4b77a
               Region: winery
              CV type: LOO
             RT range: {'max': 30000, 'min': 0}
     Confusion matrix: False
-<<<<<<< HEAD
-2025-07-31 11:32:18 — INFO — Applying RT range: 0 to 2904 (capped at 2904)
-2025-07-31 11:32:23 — INFO — Mean Balanced Accuracy: 0.770 ± 0.421
-
-
-2025-07-31 11:33:43 — INFO — ------------------------ RUN SCRIPT -------------------------
-2025-07-31 11:33:43 — INFO — Configuration Parameters
-=======
 2025-08-12 17:28:58 — INFO — Applying RT range: 0 to 2904 (capped at 2904)
 2025-08-12 17:28:59 — INFO — === Iteration 1/50 | Active bins: 50 ===
 2025-08-12 17:29:30 — INFO — Accuracy: 0.222 ± 0.416
@@ -2244,29 +1973,10 @@
 
 2025-08-12 17:41:54 — INFO — ------------------------ RUN SCRIPT -------------------------
 2025-08-12 17:41:54 — INFO — Configuration Parameters
->>>>>>> f0a4b77a
-                Task: classification
-           Wine kind: pinot_noir
-            Datasets: pinot_noir_changins
-        Feature type: tic_tis
-<<<<<<< HEAD
-          Classifier: RGC
-             Repeats: 10
-           Normalize: True
-          Decimation: 10
-                Sync: False
- Year Classification: False
-              Region: winery
-             CV type: LOO
-            RT range: {'max': 30000, 'min': 0}
-    Confusion matrix: False
-2025-07-31 11:33:46 — INFO — Applying RT range: 0 to 2904 (capped at 2904)
-2025-07-31 11:33:54 — INFO — Mean Balanced Accuracy: 0.770 ± 0.421
-
-
-2025-07-31 12:45:26 — INFO — ------------------------ RUN SCRIPT -------------------------
-2025-07-31 12:45:26 — INFO — Configuration Parameters
-=======
+                Task: classification
+           Wine kind: pinot_noir
+            Datasets: pinot_noir_changins
+        Feature type: tic_tis
           Classifier: LDA
              Repeats: 100
            Normalize: True
@@ -2345,29 +2055,10 @@
 
 2025-08-12 18:12:00 — INFO — ------------------------ RUN SCRIPT -------------------------
 2025-08-12 18:12:00 — INFO — Configuration Parameters
->>>>>>> f0a4b77a
-                Task: classification
-           Wine kind: pinot_noir
-            Datasets: pinot_noir_changins
-        Feature type: tic_tis
-<<<<<<< HEAD
-          Classifier: RGC
-             Repeats: 10
-           Normalize: True
-          Decimation: 10
-                Sync: False
- Year Classification: False
-              Region: winery
-             CV type: LOO
-            RT range: {'max': 30000, 'min': 0}
-    Confusion matrix: False
-2025-07-31 12:45:28 — INFO — Applying RT range: 0 to 2904 (capped at 2904)
-2025-07-31 12:45:53 — INFO — Mean Balanced Accuracy: 0.770 ± 0.421
-
-
-2025-07-31 13:26:35 — INFO — ------------------------ RUN SCRIPT -------------------------
-2025-07-31 13:26:35 — INFO — Configuration Parameters
-=======
+                Task: classification
+           Wine kind: pinot_noir
+            Datasets: pinot_noir_changins
+        Feature type: tic_tis
           Classifier: LDA
              Repeats: 100
            Normalize: True
@@ -2598,7 +2289,6 @@
 
 2025-08-14 10:41:28 — INFO — ------------------------ RUN SCRIPT -------------------------
 2025-08-14 10:41:28 — INFO — Configuration Parameters
->>>>>>> f0a4b77a
                 Task: classification
            Wine kind: pinot_noir
             Datasets: pinot_noir_changins
@@ -2613,14 +2303,6 @@
              CV type: LOO
             RT range: {'max': 30000, 'min': 0}
     Confusion matrix: False
-<<<<<<< HEAD
-2025-07-31 13:26:37 — INFO — Applying RT range: 0 to 2904 (capped at 2904)
-2025-07-31 13:26:44 — INFO — Mean Balanced Accuracy: 0.770 ± 0.421
-
-
-2025-07-31 15:35:49 — INFO — ------------------------ RUN SCRIPT -------------------------
-2025-07-31 15:35:49 — INFO — Configuration Parameters
-=======
 2025-08-14 10:41:30 — INFO — Applying RT range: 0 to 2904 (capped at 2904)
 2025-08-14 10:41:31 — INFO — === Iteration 1/50 | Active bins: 50 ===
 2025-08-14 10:41:41 — INFO — Accuracy: 0.770 ± 0.421
@@ -2628,7 +2310,6 @@
 
 2025-08-14 10:45:14 — INFO — ------------------------ RUN SCRIPT -------------------------
 2025-08-14 10:45:14 — INFO — Configuration Parameters
->>>>>>> f0a4b77a
                 Task: classification
            Wine kind: pinot_noir
             Datasets: pinot_noir_changins
@@ -2643,2855 +2324,7 @@
              CV type: LOO
             RT range: {'max': 30000, 'min': 0}
     Confusion matrix: False
-<<<<<<< HEAD
-2025-07-31 15:35:52 — INFO — Applying RT range: 0 to 2904 (capped at 2904)
-2025-07-31 15:36:16 — INFO — Mean Balanced Accuracy: 0.770 ± 0.421
-
-
-2025-08-04 13:12:01 — INFO — ------------------------ RUN SCRIPT -------------------------
-2025-08-04 13:12:01 — INFO — Configuration Parameters
-                Task: classification
-           Wine kind: pinot_noir
-            Datasets: pinot_noir_changins
-        Feature type: tis
-          Classifier: RGC
-             Repeats: 10
-           Normalize: True
-          Decimation: 10
-                Sync: False
- Year Classification: False
-              Region: origin
-             CV type: LOO
-            RT range: {'max': 30000, 'min': 0}
-    Confusion matrix: False
-2025-08-04 13:12:03 — INFO — Applying RT range: 0 to 2904 (capped at 2904)
-2025-08-04 13:12:10 — INFO — Mean Balanced Accuracy: 0.844 ± 0.362
-
-
-2025-08-04 13:17:15 — INFO — ------------------------ RUN SCRIPT -------------------------
-2025-08-04 13:17:15 — INFO — Configuration Parameters
-                Task: classification
-           Wine kind: pinot_noir
-            Datasets: pinot_noir_changins
-        Feature type: tis
-          Classifier: RGC
-             Repeats: 10
-           Normalize: True
-          Decimation: 10
-                Sync: False
- Year Classification: False
-              Region: origin
-             CV type: LOO
-            RT range: {'max': 30000, 'min': 0}
-    Confusion matrix: False
-2025-08-04 13:17:36 — INFO — Applying RT range: 0 to 2904 (capped at 2904)
-
-
-2025-08-04 13:33:40 — INFO — ------------------------ RUN SCRIPT -------------------------
-2025-08-04 13:33:40 — INFO — Configuration Parameters
-                Task: classification
-           Wine kind: pinot_noir
-            Datasets: pinot_noir_changins
-        Feature type: concat_channels
-          Classifier: RGC
-             Repeats: 10
-           Normalize: True
-          Decimation: 10
-                Sync: False
- Year Classification: False
-              Region: origin
-             CV type: LOO
-            RT range: {'max': 30000, 'min': 0}
-    Confusion matrix: False
-2025-08-04 13:33:43 — INFO — Applying RT range: 0 to 2904 (capped at 2904)
-
-
-2025-08-04 13:47:57 — INFO — ------------------------ RUN SCRIPT -------------------------
-2025-08-04 13:47:57 — INFO — Configuration Parameters
-                Task: classification
-           Wine kind: pinot_noir
-            Datasets: pinot_noir_changins
-        Feature type: concat_channels
-          Classifier: GNB
-             Repeats: 10
-           Normalize: True
-          Decimation: 10
-                Sync: False
- Year Classification: False
-              Region: origin
-             CV type: LOO
-            RT range: {'max': 30000, 'min': 0}
-    Confusion matrix: False
-2025-08-04 13:48:01 — INFO — Applying RT range: 0 to 2904 (capped at 2904)
-
-
-2025-08-04 13:52:06 — INFO — ------------------------ RUN SCRIPT -------------------------
-2025-08-04 13:52:06 — INFO — Configuration Parameters
-                Task: classification
-           Wine kind: pinot_noir
-            Datasets: pinot_noir_changins
-        Feature type: concat_channels
-          Classifier: GNB
-             Repeats: 10
-           Normalize: True
-          Decimation: 10
-                Sync: False
- Year Classification: False
-              Region: origin
-             CV type: LOO
-            RT range: {'max': 30000, 'min': 0}
-    Confusion matrix: False
-
-
-2025-08-04 13:52:15 — INFO — ------------------------ RUN SCRIPT -------------------------
-2025-08-04 13:52:15 — INFO — Configuration Parameters
-                Task: classification
-           Wine kind: pinot_noir
-            Datasets: pinot_noir_changins
-        Feature type: concat_channels
-          Classifier: GNB
-             Repeats: 10
-           Normalize: True
-          Decimation: 10
-                Sync: False
- Year Classification: False
-              Region: origin
-             CV type: LOO
-            RT range: {'max': 30000, 'min': 0}
-    Confusion matrix: False
-2025-08-04 13:52:17 — INFO — Applying RT range: 0 to 2904 (capped at 2904)
-2025-08-04 13:56:18 — INFO — Mean Balanced Accuracy: 0.244 ± 0.430
-
-
-2025-08-04 13:57:48 — INFO — ------------------------ RUN SCRIPT -------------------------
-2025-08-04 13:57:48 — INFO — Configuration Parameters
-                Task: classification
-           Wine kind: pinot_noir
-            Datasets: pinot_noir_changins
-        Feature type: concat_channels
-          Classifier: DCT
-             Repeats: 10
-           Normalize: True
-          Decimation: 10
-                Sync: False
- Year Classification: False
-              Region: origin
-             CV type: LOO
-            RT range: {'max': 30000, 'min': 0}
-    Confusion matrix: False
-2025-08-04 13:57:50 — INFO — Applying RT range: 0 to 2904 (capped at 2904)
-
-
-2025-08-04 13:58:43 — INFO — ------------------------ RUN SCRIPT -------------------------
-2025-08-04 13:58:43 — INFO — Configuration Parameters
-                Task: classification
-           Wine kind: pinot_noir
-            Datasets: pinot_noir_changins
-        Feature type: concat_channels
-          Classifier: DTC
-             Repeats: 10
-           Normalize: True
-          Decimation: 10
-                Sync: False
- Year Classification: False
-              Region: origin
-             CV type: LOO
-            RT range: {'max': 30000, 'min': 0}
-    Confusion matrix: False
-2025-08-04 13:58:45 — INFO — Applying RT range: 0 to 2904 (capped at 2904)
-
-
-2025-08-04 14:01:00 — INFO — ------------------------ RUN SCRIPT -------------------------
-2025-08-04 14:01:00 — INFO — Configuration Parameters
-                Task: classification
-           Wine kind: pinot_noir
-            Datasets: pinot_noir_changins
-        Feature type: concat_channels
-          Classifier: KNN
-             Repeats: 10
-           Normalize: True
-          Decimation: 10
-                Sync: False
- Year Classification: False
-              Region: origin
-             CV type: LOO
-            RT range: {'max': 30000, 'min': 0}
-    Confusion matrix: False
-2025-08-04 14:01:02 — INFO — Applying RT range: 0 to 2904 (capped at 2904)
-2025-08-04 14:03:29 — INFO — Mean Balanced Accuracy: 0.511 ± 0.500
-
-
-2025-08-04 14:05:41 — INFO — ------------------------ RUN SCRIPT -------------------------
-2025-08-04 14:05:41 — INFO — Configuration Parameters
-                Task: classification
-           Wine kind: pinot_noir
-            Datasets: pinot_noir_changins
-        Feature type: concat_channels
-          Classifier: LDA
-             Repeats: 10
-           Normalize: True
-          Decimation: 10
-                Sync: False
- Year Classification: False
-              Region: origin
-             CV type: LOO
-            RT range: {'max': 30000, 'min': 0}
-    Confusion matrix: False
-2025-08-04 14:05:46 — INFO — Applying RT range: 0 to 2904 (capped at 2904)
-
-
-2025-08-04 14:30:24 — INFO — ------------------------ RUN SCRIPT -------------------------
-2025-08-04 14:30:24 — INFO — Configuration Parameters
-                Task: classification
-           Wine kind: pinot_noir
-            Datasets: pinot_noir_changins
-        Feature type: concat_channels
-          Classifier: LR
-             Repeats: 10
-           Normalize: True
-          Decimation: 10
-                Sync: False
- Year Classification: False
-              Region: origin
-             CV type: LOO
-            RT range: {'max': 30000, 'min': 0}
-    Confusion matrix: False
-2025-08-04 14:30:28 — INFO — Applying RT range: 0 to 2904 (capped at 2904)
-
-
-2025-08-04 14:42:43 — INFO — ------------------------ RUN SCRIPT -------------------------
-2025-08-04 14:42:43 — INFO — Configuration Parameters
-                Task: classification
-           Wine kind: pinot_noir
-            Datasets: pinot_noir_changins
-        Feature type: concat_channels
-          Classifier: PAC
-             Repeats: 10
-           Normalize: True
-          Decimation: 10
-                Sync: False
- Year Classification: False
-              Region: origin
-             CV type: LOO
-            RT range: {'max': 30000, 'min': 0}
-    Confusion matrix: False
-2025-08-04 14:42:45 — INFO — Applying RT range: 0 to 2904 (capped at 2904)
-
-
-2025-08-04 14:43:35 — INFO — ------------------------ RUN SCRIPT -------------------------
-2025-08-04 14:43:35 — INFO — Configuration Parameters
-                Task: classification
-           Wine kind: pinot_noir
-            Datasets: pinot_noir_changins
-        Feature type: concat_channels
-          Classifier: PER
-             Repeats: 10
-           Normalize: True
-          Decimation: 10
-                Sync: False
- Year Classification: False
-              Region: origin
-             CV type: LOO
-            RT range: {'max': 30000, 'min': 0}
-    Confusion matrix: False
-2025-08-04 14:43:37 — INFO — Applying RT range: 0 to 2904 (capped at 2904)
-
-
-2025-08-04 14:44:17 — INFO — ------------------------ RUN SCRIPT -------------------------
-2025-08-04 14:44:17 — INFO — Configuration Parameters
-                Task: classification
-           Wine kind: pinot_noir
-            Datasets: pinot_noir_changins
-        Feature type: concat_channels
-          Classifier: RFC
-             Repeats: 10
-           Normalize: True
-          Decimation: 10
-                Sync: False
- Year Classification: False
-              Region: origin
-             CV type: LOO
-            RT range: {'max': 30000, 'min': 0}
-    Confusion matrix: False
-2025-08-04 14:44:20 — INFO — Applying RT range: 0 to 2904 (capped at 2904)
-
-
-2025-08-04 14:45:07 — INFO — ------------------------ RUN SCRIPT -------------------------
-2025-08-04 14:45:07 — INFO — Configuration Parameters
-                Task: classification
-           Wine kind: pinot_noir
-            Datasets: pinot_noir_changins
-        Feature type: concat_channels
-          Classifier: RGC
-             Repeats: 10
-           Normalize: True
-          Decimation: 10
-                Sync: False
- Year Classification: False
-              Region: origin
-             CV type: LOO
-            RT range: {'max': 30000, 'min': 0}
-    Confusion matrix: False
-2025-08-04 14:45:10 — INFO — Applying RT range: 0 to 2904 (capped at 2904)
-
-
-2025-08-04 14:46:16 — INFO — ------------------------ RUN SCRIPT -------------------------
-2025-08-04 14:46:16 — INFO — Configuration Parameters
-                Task: classification
-           Wine kind: pinot_noir
-            Datasets: pinot_noir_changins
-        Feature type: concat_channels
-          Classifier: SGD
-             Repeats: 10
-           Normalize: True
-          Decimation: 10
-                Sync: False
- Year Classification: False
-              Region: origin
-             CV type: LOO
-            RT range: {'max': 30000, 'min': 0}
-    Confusion matrix: False
-2025-08-04 14:46:20 — INFO — Applying RT range: 0 to 2904 (capped at 2904)
-
-
-2025-08-04 14:46:40 — INFO — ------------------------ RUN SCRIPT -------------------------
-2025-08-04 14:46:40 — INFO — Configuration Parameters
-                Task: classification
-           Wine kind: pinot_noir
-            Datasets: pinot_noir_changins
-        Feature type: concat_channels
-          Classifier: SVM
-             Repeats: 10
-           Normalize: True
-          Decimation: 10
-                Sync: False
- Year Classification: False
-              Region: origin
-             CV type: LOO
-            RT range: {'max': 30000, 'min': 0}
-    Confusion matrix: False
-2025-08-04 14:46:47 — INFO — Applying RT range: 0 to 2904 (capped at 2904)
-2025-08-04 14:51:30 — INFO — Mean Balanced Accuracy: 0.719 ± 0.450
-2025-08-04 14:56:36 — INFO — Mean Balanced Accuracy: 0.593 ± 0.491
-
-
-2025-08-04 15:20:22 — INFO — ------------------------ RUN SCRIPT -------------------------
-2025-08-04 15:20:22 — INFO — Configuration Parameters
-                Task: classification
-           Wine kind: pinot_noir
-            Datasets: pinot_noir_changins
-        Feature type: tic
-          Classifier: DTC
-             Repeats: 1
-           Normalize: True
-          Decimation: 10
-                Sync: False
- Year Classification: False
-              Region: origin
-             CV type: LOO
-            RT range: {'max': 30000, 'min': 0}
-    Confusion matrix: False
-2025-08-04 15:20:25 — INFO — Applying RT range: 0 to 2904 (capped at 2904)
-2025-08-04 15:24:10 — INFO — Mean Balanced Accuracy: 0.637 ± 0.481
-2025-08-04 15:26:58 — INFO — Mean Balanced Accuracy: 0.711 ± 0.453
-
-
-2025-08-04 15:37:39 — INFO — ------------------------ RUN SCRIPT -------------------------
-2025-08-04 15:37:39 — INFO — Configuration Parameters
-                Task: classification
-           Wine kind: pinot_noir
-            Datasets: pinot_noir_changins
-        Feature type: tic
-          Classifier: DTC
-             Repeats: 1
-           Normalize: True
-          Decimation: 10
-                Sync: False
- Year Classification: False
-              Region: origin
-             CV type: LOO
-            RT range: {'max': 30000, 'min': 0}
-    Confusion matrix: False
-2025-08-04 15:37:42 — INFO — Applying RT range: 0 to 2904 (capped at 2904)
-
-
-2025-08-04 16:36:45 — INFO — ------------------------ RUN SCRIPT -------------------------
-2025-08-04 16:36:45 — INFO — Configuration Parameters
-                Task: classification
-           Wine kind: pinot_noir
-            Datasets: pinot_noir_changins
-        Feature type: concat_channels
-          Classifier: DTC
-             Repeats: 1
-           Normalize: True
-          Decimation: 10
-                Sync: False
- Year Classification: False
-              Region: origin
-             CV type: LOO
-            RT range: {'max': 30000, 'min': 0}
-    Confusion matrix: False
-2025-08-04 16:36:47 — INFO — Applying RT range: 0 to 2904 (capped at 2904)
-
-
-2025-08-04 18:48:28 — INFO — ------------------------ RUN SCRIPT -------------------------
-2025-08-04 18:48:28 — INFO — Configuration Parameters
-                Task: classification
-           Wine kind: pinot_noir
-            Datasets: pinot_noir_changins
-        Feature type: concat_channels
-          Classifier: DTC
-             Repeats: 1
-           Normalize: True
-          Decimation: 10
-                Sync: False
- Year Classification: False
-              Region: origin
-             CV type: LOO
-            RT range: {'max': 30000, 'min': 0}
-    Confusion matrix: False
-2025-08-04 18:48:32 — INFO — Applying RT range: 0 to 2904 (capped at 2904)
-
-
-2025-08-04 18:49:05 — INFO — ------------------------ RUN SCRIPT -------------------------
-2025-08-04 18:49:05 — INFO — Configuration Parameters
-                Task: classification
-           Wine kind: pinot_noir
-            Datasets: pinot_noir_changins
-        Feature type: concat_channels
-          Classifier: GNB
-             Repeats: 1
-           Normalize: True
-          Decimation: 10
-                Sync: False
- Year Classification: False
-              Region: origin
-             CV type: LOO
-            RT range: {'max': 30000, 'min': 0}
-    Confusion matrix: False
-2025-08-04 18:49:07 — INFO — Applying RT range: 0 to 2904 (capped at 2904)
-
-
-2025-08-04 18:49:17 — INFO — ------------------------ RUN SCRIPT -------------------------
-2025-08-04 18:49:17 — INFO — Configuration Parameters
-                Task: classification
-           Wine kind: pinot_noir
-            Datasets: pinot_noir_changins
-        Feature type: concat_channels
-          Classifier: KNN
-             Repeats: 1
-           Normalize: True
-          Decimation: 10
-                Sync: False
- Year Classification: False
-              Region: origin
-             CV type: LOO
-            RT range: {'max': 30000, 'min': 0}
-    Confusion matrix: False
-2025-08-04 18:49:20 — INFO — Applying RT range: 0 to 2904 (capped at 2904)
-
-
-2025-08-04 18:50:56 — INFO — ------------------------ RUN SCRIPT -------------------------
-2025-08-04 18:50:56 — INFO — Configuration Parameters
-                Task: classification
-           Wine kind: pinot_noir
-            Datasets: pinot_noir_changins
-        Feature type: concat_channels
-          Classifier: DTC
-             Repeats: 10
-           Normalize: True
-          Decimation: 10
-                Sync: False
- Year Classification: False
-              Region: origin
-             CV type: LOO
-            RT range: {'max': 30000, 'min': 0}
-    Confusion matrix: False
-2025-08-04 18:50:59 — INFO — Applying RT range: 0 to 2904 (capped at 2904)
-
-
-2025-08-04 18:51:38 — INFO — ------------------------ RUN SCRIPT -------------------------
-2025-08-04 18:51:38 — INFO — Configuration Parameters
-                Task: classification
-           Wine kind: pinot_noir
-            Datasets: pinot_noir_changins
-        Feature type: concat_channels
-          Classifier: GNB
-             Repeats: 10
-           Normalize: True
-          Decimation: 10
-                Sync: False
- Year Classification: False
-              Region: origin
-             CV type: LOO
-            RT range: {'max': 30000, 'min': 0}
-    Confusion matrix: False
-2025-08-04 18:51:40 — INFO — Applying RT range: 0 to 2904 (capped at 2904)
-
-
-2025-08-04 18:51:56 — INFO — ------------------------ RUN SCRIPT -------------------------
-2025-08-04 18:51:56 — INFO — Configuration Parameters
-                Task: classification
-           Wine kind: pinot_noir
-            Datasets: pinot_noir_changins
-        Feature type: concat_channels
-          Classifier: KNN
-             Repeats: 10
-           Normalize: True
-          Decimation: 10
-                Sync: False
- Year Classification: False
-              Region: origin
-             CV type: LOO
-            RT range: {'max': 30000, 'min': 0}
-    Confusion matrix: False
-2025-08-04 18:51:58 — INFO — Applying RT range: 0 to 2904 (capped at 2904)
-
-
-2025-08-04 18:52:15 — INFO — ------------------------ RUN SCRIPT -------------------------
-2025-08-04 18:52:15 — INFO — Configuration Parameters
-                Task: classification
-           Wine kind: pinot_noir
-            Datasets: pinot_noir_changins
-        Feature type: concat_channels
-          Classifier: LDA
-             Repeats: 10
-           Normalize: True
-          Decimation: 10
-                Sync: False
- Year Classification: False
-              Region: origin
-             CV type: LOO
-            RT range: {'max': 30000, 'min': 0}
-    Confusion matrix: False
-2025-08-04 18:52:17 — INFO — Applying RT range: 0 to 2904 (capped at 2904)
-2025-08-04 18:56:46 — INFO — Mean Balanced Accuracy: 0.511 ± 0.500
-2025-08-04 18:58:15 — INFO — Mean Balanced Accuracy: 0.244 ± 0.430
-2025-08-04 19:26:28 — INFO — Mean Balanced Accuracy: 0.519 ± 0.500
-
-
-2025-08-04 19:32:23 — INFO — ------------------------ RUN SCRIPT -------------------------
-2025-08-04 19:32:23 — INFO — Configuration Parameters
-                Task: classification
-           Wine kind: pinot_noir
-            Datasets: pinot_noir_changins
-        Feature type: concat_channels
-          Classifier: LR
-             Repeats: 10
-           Normalize: True
-          Decimation: 10
-                Sync: False
- Year Classification: False
-              Region: origin
-             CV type: LOO
-            RT range: {'max': 30000, 'min': 0}
-    Confusion matrix: False
-2025-08-04 19:32:25 — INFO — Applying RT range: 0 to 2904 (capped at 2904)
-
-
-2025-08-04 19:33:01 — INFO — ------------------------ RUN SCRIPT -------------------------
-2025-08-04 19:33:01 — INFO — Configuration Parameters
-                Task: classification
-           Wine kind: pinot_noir
-            Datasets: pinot_noir_changins
-        Feature type: concat_channels
-          Classifier: PAC
-             Repeats: 10
-           Normalize: True
-          Decimation: 10
-                Sync: False
- Year Classification: False
-              Region: origin
-             CV type: LOO
-            RT range: {'max': 30000, 'min': 0}
-    Confusion matrix: False
-2025-08-04 19:33:03 — INFO — Applying RT range: 0 to 2904 (capped at 2904)
-
-
-2025-08-04 19:33:21 — INFO — ------------------------ RUN SCRIPT -------------------------
-2025-08-04 19:33:21 — INFO — Configuration Parameters
-                Task: classification
-           Wine kind: pinot_noir
-            Datasets: pinot_noir_changins
-        Feature type: concat_channels
-          Classifier: PER
-             Repeats: 10
-           Normalize: True
-          Decimation: 10
-                Sync: False
- Year Classification: False
-              Region: origin
-             CV type: LOO
-            RT range: {'max': 30000, 'min': 0}
-    Confusion matrix: False
-2025-08-04 19:33:24 — INFO — Applying RT range: 0 to 2904 (capped at 2904)
-
-
-2025-08-04 19:33:41 — INFO — ------------------------ RUN SCRIPT -------------------------
-2025-08-04 19:33:41 — INFO — Configuration Parameters
-                Task: classification
-           Wine kind: pinot_noir
-            Datasets: pinot_noir_changins
-        Feature type: concat_channels
-          Classifier: RFC
-             Repeats: 10
-           Normalize: True
-          Decimation: 10
-                Sync: False
- Year Classification: False
-              Region: origin
-             CV type: LOO
-            RT range: {'max': 30000, 'min': 0}
-    Confusion matrix: False
-2025-08-04 19:33:44 — INFO — Applying RT range: 0 to 2904 (capped at 2904)
-
-
-2025-08-04 19:34:03 — INFO — ------------------------ RUN SCRIPT -------------------------
-2025-08-04 19:34:03 — INFO — Configuration Parameters
-                Task: classification
-           Wine kind: pinot_noir
-            Datasets: pinot_noir_changins
-        Feature type: concat_channels
-          Classifier: RGC
-             Repeats: 10
-           Normalize: True
-          Decimation: 10
-                Sync: False
- Year Classification: False
-              Region: origin
-             CV type: LOO
-            RT range: {'max': 30000, 'min': 0}
-    Confusion matrix: False
-2025-08-04 19:34:06 — INFO — Applying RT range: 0 to 2904 (capped at 2904)
-
-
-2025-08-04 19:34:31 — INFO — ------------------------ RUN SCRIPT -------------------------
-2025-08-04 19:34:31 — INFO — Configuration Parameters
-                Task: classification
-           Wine kind: pinot_noir
-            Datasets: pinot_noir_changins
-        Feature type: concat_channels
-          Classifier: SGD
-             Repeats: 10
-           Normalize: True
-          Decimation: 10
-                Sync: False
- Year Classification: False
-              Region: origin
-             CV type: LOO
-            RT range: {'max': 30000, 'min': 0}
-    Confusion matrix: False
-2025-08-04 19:34:34 — INFO — Applying RT range: 0 to 2904 (capped at 2904)
-2025-08-04 19:40:06 — INFO — Mean Balanced Accuracy: 0.719 ± 0.450
-2025-08-04 19:46:11 — INFO — Mean Balanced Accuracy: 0.585 ± 0.493
-2025-08-04 20:02:10 — INFO — Mean Balanced Accuracy: 0.756 ± 0.430
-2025-08-04 20:13:16 — INFO — Mean Balanced Accuracy: 0.533 ± 0.499
-2025-08-04 20:15:21 — INFO — Mean Balanced Accuracy: 0.637 ± 0.481
-2025-08-04 20:16:46 — INFO — Mean Balanced Accuracy: 0.696 ± 0.460
-
-
-2025-08-04 20:46:48 — INFO — ------------------------ RUN SCRIPT -------------------------
-2025-08-04 20:46:48 — INFO — Configuration Parameters
-                Task: classification
-           Wine kind: pinot_noir
-            Datasets: pinot_noir_changins
-        Feature type: concat_channels
-          Classifier: SGD
-             Repeats: 10
-           Normalize: True
-          Decimation: 10
-                Sync: False
- Year Classification: False
-              Region: origin
-             CV type: LR
-            RT range: {'max': 30000, 'min': 0}
-    Confusion matrix: False
-2025-08-04 20:46:50 — INFO — Applying RT range: 0 to 2904 (capped at 2904)
-
-
-2025-08-04 20:47:34 — INFO — ------------------------ RUN SCRIPT -------------------------
-2025-08-04 20:47:34 — INFO — Configuration Parameters
-                Task: classification
-           Wine kind: pinot_noir
-            Datasets: pinot_noir_changins
-        Feature type: concat_channels
-          Classifier: SGD
-             Repeats: 10
-           Normalize: True
-          Decimation: 10
-                Sync: False
- Year Classification: False
-              Region: origin
-             CV type: LR
-            RT range: {'max': 30000, 'min': 0}
-    Confusion matrix: False
-2025-08-04 20:47:37 — INFO — Applying RT range: 0 to 2904 (capped at 2904)
-
-
-2025-08-04 20:48:49 — INFO — ------------------------ RUN SCRIPT -------------------------
-2025-08-04 20:48:49 — INFO — Configuration Parameters
-                Task: classification
-           Wine kind: pinot_noir
-            Datasets: pinot_noir_changins
-        Feature type: concat_channels
-          Classifier: LR
-             Repeats: 10
-           Normalize: True
-          Decimation: 10
-                Sync: False
- Year Classification: False
-              Region: origin
-             CV type: LOO
-            RT range: {'max': 30000, 'min': 0}
-    Confusion matrix: False
-2025-08-04 20:48:51 — INFO — Applying RT range: 0 to 2904 (capped at 2904)
-
-
-2025-08-04 20:49:23 — INFO — ------------------------ RUN SCRIPT -------------------------
-2025-08-04 20:49:23 — INFO — Configuration Parameters
-                Task: classification
-           Wine kind: pinot_noir
-            Datasets: pinot_noir_changins
-        Feature type: concat_channels
-          Classifier: SVM
-             Repeats: 10
-           Normalize: True
-          Decimation: 10
-                Sync: False
- Year Classification: False
-              Region: origin
-             CV type: LOO
-            RT range: {'max': 30000, 'min': 0}
-    Confusion matrix: False
-2025-08-04 20:49:25 — INFO — Applying RT range: 0 to 2904 (capped at 2904)
-
-
-2025-08-04 21:09:45 — INFO — ------------------------ RUN SCRIPT -------------------------
-2025-08-04 21:09:45 — INFO — Configuration Parameters
-                Task: classification
-           Wine kind: pinot_noir
-            Datasets: pinot_noir_changins
-        Feature type: concat_channels
-          Classifier: DTC
-             Repeats: 10
-           Normalize: True
-          Decimation: 10
-                Sync: False
- Year Classification: False
-              Region: origin
-             CV type: LOO
-            RT range: {'max': 30000, 'min': 0}
-    Confusion matrix: False
-2025-08-04 21:09:50 — INFO — Applying RT range: 0 to 2904 (capped at 2904)
-2025-08-04 21:11:51 — INFO — Mean Balanced Accuracy: 0.452 ± 0.498
-2025-08-04 21:22:05 — INFO — Mean Balanced Accuracy: 0.756 ± 0.430
-
-
-2025-08-04 21:29:50 — INFO — ------------------------ RUN SCRIPT -------------------------
-2025-08-04 21:29:50 — INFO — Configuration Parameters
-                Task: classification
-           Wine kind: pinot_noir
-            Datasets: pinot_noir_changins
-        Feature type: concat_channels
-          Classifier: DTC
-             Repeats: 10
-           Normalize: True
-          Decimation: 10
-                Sync: False
- Year Classification: False
-              Region: winery
-             CV type: LOO
-            RT range: {'max': 30000, 'min': 0}
-    Confusion matrix: False
-2025-08-04 21:29:52 — INFO — Applying RT range: 0 to 2904 (capped at 2904)
-
-
-2025-08-04 21:30:14 — INFO — ------------------------ RUN SCRIPT -------------------------
-2025-08-04 21:30:14 — INFO — Configuration Parameters
-                Task: classification
-           Wine kind: pinot_noir
-            Datasets: pinot_noir_changins
-        Feature type: concat_channels
-          Classifier: LR
-             Repeats: 10
-           Normalize: True
-          Decimation: 10
-                Sync: False
- Year Classification: False
-              Region: winery
-             CV type: LOO
-            RT range: {'max': 30000, 'min': 0}
-    Confusion matrix: False
-2025-08-04 21:30:16 — INFO — Applying RT range: 0 to 2904 (capped at 2904)
-2025-08-04 22:10:04 — INFO — Mean Balanced Accuracy: 0.533 ± 0.499
-2025-08-04 22:11:50 — INFO — Mean Balanced Accuracy: 0.519 ± 0.500
-2025-08-04 22:14:55 — INFO — Mean Balanced Accuracy: 0.644 ± 0.479
-
-
-2025-08-05 07:23:53 — INFO — ------------------------ RUN SCRIPT -------------------------
-2025-08-05 07:23:53 — INFO — Configuration Parameters
-                Task: classification
-           Wine kind: pinot_noir
-            Datasets: pinot_noir_changins
-        Feature type: concat_channels
-          Classifier: GNB
-             Repeats: 10
-           Normalize: True
-          Decimation: 10
-                Sync: False
- Year Classification: False
-              Region: winery
-             CV type: LOO
-            RT range: {'max': 30000, 'min': 0}
-    Confusion matrix: False
-2025-08-05 07:23:56 — INFO — Applying RT range: 0 to 2904 (capped at 2904)
-
-
-2025-08-05 07:25:22 — INFO — ------------------------ RUN SCRIPT -------------------------
-2025-08-05 07:25:22 — INFO — Configuration Parameters
-                Task: classification
-           Wine kind: pinot_noir
-            Datasets: pinot_noir_changins
-        Feature type: concat_channels
-          Classifier: KNN
-             Repeats: 10
-           Normalize: True
-          Decimation: 10
-                Sync: False
- Year Classification: False
-              Region: winery
-             CV type: LOO
-            RT range: {'max': 30000, 'min': 0}
-    Confusion matrix: False
-2025-08-05 07:25:25 — INFO — Applying RT range: 0 to 2904 (capped at 2904)
-
-
-2025-08-05 07:25:48 — INFO — ------------------------ RUN SCRIPT -------------------------
-2025-08-05 07:25:48 — INFO — Configuration Parameters
-                Task: classification
-           Wine kind: pinot_noir
-            Datasets: pinot_noir_changins
-        Feature type: concat_channels
-          Classifier: LDA
-             Repeats: 10
-           Normalize: True
-          Decimation: 10
-                Sync: False
- Year Classification: False
-              Region: winery
-             CV type: LOO
-            RT range: {'max': 30000, 'min': 0}
-    Confusion matrix: False
-2025-08-05 07:25:51 — INFO — Applying RT range: 0 to 2904 (capped at 2904)
-2025-08-05 07:29:41 — INFO — Mean Balanced Accuracy: 0.067 ± 0.249
-2025-08-05 07:29:57 — INFO — Mean Balanced Accuracy: 0.281 ± 0.450
-
-
-2025-08-05 07:34:09 — INFO — ------------------------ RUN SCRIPT -------------------------
-2025-08-05 07:34:09 — INFO — Configuration Parameters
-                Task: classification
-           Wine kind: pinot_noir
-            Datasets: pinot_noir_changins
-        Feature type: concat_channels
-          Classifier: LR
-             Repeats: 10
-           Normalize: True
-          Decimation: 10
-                Sync: False
- Year Classification: False
-              Region: winery
-             CV type: LOO
-            RT range: {'max': 30000, 'min': 0}
-    Confusion matrix: False
-2025-08-05 07:34:16 — INFO — Applying RT range: 0 to 2904 (capped at 2904)
-
-
-2025-08-05 07:38:27 — INFO — ------------------------ RUN SCRIPT -------------------------
-2025-08-05 07:38:27 — INFO — Configuration Parameters
-                Task: classification
-           Wine kind: pinot_noir
-            Datasets: pinot_noir_changins
-        Feature type: tic
-          Classifier: DTC
-             Repeats: 10
-           Normalize: True
-          Decimation: 10
-                Sync: False
- Year Classification: False
-              Region: winery
-             CV type: LOO
-            RT range: {'max': 30000, 'min': 0}
-    Confusion matrix: False
-2025-08-05 07:38:29 — INFO — Applying RT range: 0 to 2904 (capped at 2904)
-
-
-2025-08-05 07:38:39 — INFO — ------------------------ RUN SCRIPT -------------------------
-2025-08-05 07:38:39 — INFO — Configuration Parameters
-                Task: classification
-           Wine kind: pinot_noir
-            Datasets: pinot_noir_changins
-        Feature type: tic
-          Classifier: GNB
-             Repeats: 10
-           Normalize: True
-          Decimation: 10
-                Sync: False
- Year Classification: False
-              Region: winery
-             CV type: LOO
-            RT range: {'max': 30000, 'min': 0}
-    Confusion matrix: False
-2025-08-05 07:38:41 — INFO — Applying RT range: 0 to 2904 (capped at 2904)
-2025-08-05 07:38:44 — INFO — Mean Balanced Accuracy: 0.207 ± 0.405
-
-
-2025-08-05 07:38:50 — INFO — ------------------------ RUN SCRIPT -------------------------
-2025-08-05 07:38:50 — INFO — Configuration Parameters
-                Task: classification
-           Wine kind: pinot_noir
-            Datasets: pinot_noir_changins
-        Feature type: tic
-          Classifier: KNN
-             Repeats: 10
-           Normalize: True
-          Decimation: 10
-                Sync: False
- Year Classification: False
-              Region: winery
-             CV type: LOO
-            RT range: {'max': 30000, 'min': 0}
-    Confusion matrix: False
-2025-08-05 07:38:52 — INFO — Applying RT range: 0 to 2904 (capped at 2904)
-2025-08-05 07:38:58 — INFO — Mean Balanced Accuracy: 0.215 ± 0.411
-2025-08-05 07:38:59 — INFO — Mean Balanced Accuracy: 0.363 ± 0.481
-
-
-2025-08-05 07:38:59 — INFO — ------------------------ RUN SCRIPT -------------------------
-2025-08-05 07:38:59 — INFO — Configuration Parameters
-                Task: classification
-           Wine kind: pinot_noir
-            Datasets: pinot_noir_changins
-        Feature type: tic
-          Classifier: LDA
-             Repeats: 10
-           Normalize: True
-          Decimation: 10
-                Sync: False
- Year Classification: False
-              Region: winery
-             CV type: LOO
-            RT range: {'max': 30000, 'min': 0}
-    Confusion matrix: False
-2025-08-05 07:39:01 — INFO — Applying RT range: 0 to 2904 (capped at 2904)
-2025-08-05 07:39:31 — INFO — Mean Balanced Accuracy: 0.667 ± 0.471
-
-
-2025-08-05 07:40:02 — INFO — ------------------------ RUN SCRIPT -------------------------
-2025-08-05 07:40:02 — INFO — Configuration Parameters
-                Task: classification
-           Wine kind: pinot_noir
-            Datasets: pinot_noir_changins
-        Feature type: tic
-          Classifier: LR
-             Repeats: 10
-           Normalize: True
-          Decimation: 10
-                Sync: False
- Year Classification: False
-              Region: winery
-             CV type: LOO
-            RT range: {'max': 30000, 'min': 0}
-    Confusion matrix: False
-2025-08-05 07:40:04 — INFO — Applying RT range: 0 to 2904 (capped at 2904)
-
-
-2025-08-05 07:40:11 — INFO — ------------------------ RUN SCRIPT -------------------------
-2025-08-05 07:40:11 — INFO — Configuration Parameters
-                Task: classification
-           Wine kind: pinot_noir
-            Datasets: pinot_noir_changins
-        Feature type: tic
-          Classifier: PAC
-             Repeats: 10
-           Normalize: True
-          Decimation: 10
-                Sync: False
- Year Classification: False
-              Region: winery
-             CV type: LOO
-            RT range: {'max': 30000, 'min': 0}
-    Confusion matrix: False
-2025-08-05 07:40:13 — INFO — Applying RT range: 0 to 2904 (capped at 2904)
-
-
-2025-08-05 07:40:27 — INFO — ------------------------ RUN SCRIPT -------------------------
-2025-08-05 07:40:27 — INFO — Configuration Parameters
-                Task: classification
-           Wine kind: pinot_noir
-            Datasets: pinot_noir_changins
-        Feature type: tic
-          Classifier: PER
-             Repeats: 10
-           Normalize: True
-          Decimation: 10
-                Sync: False
- Year Classification: False
-              Region: winery
-             CV type: LOO
-            RT range: {'max': 30000, 'min': 0}
-    Confusion matrix: False
-2025-08-05 07:40:30 — INFO — Applying RT range: 0 to 2904 (capped at 2904)
-
-
-2025-08-05 07:40:42 — INFO — ------------------------ RUN SCRIPT -------------------------
-2025-08-05 07:40:42 — INFO — Configuration Parameters
-                Task: classification
-           Wine kind: pinot_noir
-            Datasets: pinot_noir_changins
-        Feature type: tic
-          Classifier: RFC
-             Repeats: 10
-           Normalize: True
-          Decimation: 10
-                Sync: False
- Year Classification: False
-              Region: winery
-             CV type: LOO
-            RT range: {'max': 30000, 'min': 0}
-    Confusion matrix: False
-2025-08-05 07:40:44 — INFO — Applying RT range: 0 to 2904 (capped at 2904)
-2025-08-05 07:40:53 — INFO — Mean Balanced Accuracy: 0.437 ± 0.496
-2025-08-05 07:41:38 — INFO — Mean Balanced Accuracy: 0.681 ± 0.466
-2025-08-05 07:41:41 — INFO — Mean Balanced Accuracy: 0.407 ± 0.491
-2025-08-05 07:42:16 — INFO — Mean Balanced Accuracy: 0.652 ± 0.476
-2025-08-05 07:44:45 — INFO — Mean Balanced Accuracy: 0.296 ± 0.457
-
-
-2025-08-05 07:45:59 — INFO — ------------------------ RUN SCRIPT -------------------------
-2025-08-05 07:45:59 — INFO — Configuration Parameters
-                Task: classification
-           Wine kind: pinot_noir
-            Datasets: pinot_noir_changins
-        Feature type: tis
-          Classifier: GNB
-             Repeats: 10
-           Normalize: True
-          Decimation: 10
-                Sync: False
- Year Classification: False
-              Region: winery
-             CV type: LOO
-            RT range: {'max': 30000, 'min': 0}
-    Confusion matrix: False
-2025-08-05 07:46:01 — INFO — Applying RT range: 0 to 2904 (capped at 2904)
-2025-08-05 07:46:03 — INFO — Mean Balanced Accuracy: 0.222 ± 0.416
-
-
-2025-08-05 07:46:08 — INFO — ------------------------ RUN SCRIPT -------------------------
-2025-08-05 07:46:08 — INFO — Configuration Parameters
-                Task: classification
-           Wine kind: pinot_noir
-            Datasets: pinot_noir_changins
-        Feature type: tis
-          Classifier: KNN
-             Repeats: 10
-           Normalize: True
-          Decimation: 10
-                Sync: False
- Year Classification: False
-              Region: winery
-             CV type: LOO
-            RT range: {'max': 30000, 'min': 0}
-    Confusion matrix: False
-2025-08-05 07:46:10 — INFO — Applying RT range: 0 to 2904 (capped at 2904)
-2025-08-05 07:46:13 — INFO — Mean Balanced Accuracy: 0.252 ± 0.434
-
-
-2025-08-05 07:46:16 — INFO — ------------------------ RUN SCRIPT -------------------------
-2025-08-05 07:46:16 — INFO — Configuration Parameters
-                Task: classification
-           Wine kind: pinot_noir
-            Datasets: pinot_noir_changins
-        Feature type: tis
-          Classifier: LDA
-             Repeats: 10
-           Normalize: True
-          Decimation: 10
-                Sync: False
- Year Classification: False
-              Region: winery
-             CV type: LOO
-            RT range: {'max': 30000, 'min': 0}
-    Confusion matrix: False
-2025-08-05 07:46:18 — INFO — Applying RT range: 0 to 2904 (capped at 2904)
-2025-08-05 07:46:27 — INFO — Mean Balanced Accuracy: 0.630 ± 0.483
-
-
-2025-08-05 07:46:29 — INFO — ------------------------ RUN SCRIPT -------------------------
-2025-08-05 07:46:29 — INFO — Configuration Parameters
-                Task: classification
-           Wine kind: pinot_noir
-            Datasets: pinot_noir_changins
-        Feature type: tis
-          Classifier: LR
-             Repeats: 10
-           Normalize: True
-          Decimation: 10
-                Sync: False
- Year Classification: False
-              Region: winery
-             CV type: LOO
-            RT range: {'max': 30000, 'min': 0}
-    Confusion matrix: False
-2025-08-05 07:46:31 — INFO — Applying RT range: 0 to 2904 (capped at 2904)
-2025-08-05 07:46:48 — INFO — Mean Balanced Accuracy: 0.756 ± 0.430
-
-
-2025-08-05 07:52:49 — INFO — ------------------------ RUN SCRIPT -------------------------
-2025-08-05 07:52:49 — INFO — Configuration Parameters
-                Task: classification
-           Wine kind: pinot_noir
-            Datasets: pinot_noir_changins
-        Feature type: tic_tis
-          Classifier: GNB
-             Repeats: 10
-           Normalize: True
-          Decimation: 10
-                Sync: False
- Year Classification: False
-              Region: winery
-             CV type: LOO
-            RT range: {'max': 30000, 'min': 0}
-    Confusion matrix: False
-2025-08-05 07:52:51 — INFO — Applying RT range: 0 to 2904 (capped at 2904)
-2025-08-05 07:52:55 — INFO — Mean Balanced Accuracy: 0.200 ± 0.400
-
-
-2025-08-05 07:52:58 — INFO — ------------------------ RUN SCRIPT -------------------------
-2025-08-05 07:52:58 — INFO — Configuration Parameters
-                Task: classification
-           Wine kind: pinot_noir
-            Datasets: pinot_noir_changins
-        Feature type: tic_tis
-          Classifier: KNN
-             Repeats: 10
-           Normalize: True
-          Decimation: 10
-                Sync: False
- Year Classification: False
-              Region: winery
-             CV type: LOO
-            RT range: {'max': 30000, 'min': 0}
-    Confusion matrix: False
-2025-08-05 07:53:00 — INFO — Applying RT range: 0 to 2904 (capped at 2904)
-2025-08-05 07:53:05 — INFO — Mean Balanced Accuracy: 0.207 ± 0.405
-
-
-2025-08-05 07:53:09 — INFO — ------------------------ RUN SCRIPT -------------------------
-2025-08-05 07:53:09 — INFO — Configuration Parameters
-                Task: classification
-           Wine kind: pinot_noir
-            Datasets: pinot_noir_changins
-        Feature type: tic_tis
-          Classifier: LDA
-             Repeats: 10
-           Normalize: True
-          Decimation: 10
-                Sync: False
- Year Classification: False
-              Region: winery
-             CV type: LOO
-            RT range: {'max': 30000, 'min': 0}
-    Confusion matrix: False
-2025-08-05 07:53:11 — INFO — Applying RT range: 0 to 2904 (capped at 2904)
-
-
-2025-08-05 07:53:21 — INFO — ------------------------ RUN SCRIPT -------------------------
-2025-08-05 07:53:21 — INFO — Configuration Parameters
-                Task: classification
-           Wine kind: pinot_noir
-            Datasets: pinot_noir_changins
-        Feature type: tic_tis
-          Classifier: PAC
-             Repeats: 10
-           Normalize: True
-          Decimation: 10
-                Sync: False
- Year Classification: False
-              Region: winery
-             CV type: LOO
-            RT range: {'max': 30000, 'min': 0}
-    Confusion matrix: False
-2025-08-05 07:53:24 — INFO — Applying RT range: 0 to 2904 (capped at 2904)
-
-
-2025-08-05 07:53:36 — INFO — ------------------------ RUN SCRIPT -------------------------
-2025-08-05 07:53:36 — INFO — Configuration Parameters
-                Task: classification
-           Wine kind: pinot_noir
-            Datasets: pinot_noir_changins
-        Feature type: tic_tis
-          Classifier: PAC
-             Repeats: 10
-           Normalize: True
-          Decimation: 10
-                Sync: False
- Year Classification: False
-              Region: winery
-             CV type: LOO
-            RT range: {'max': 30000, 'min': 0}
-    Confusion matrix: False
-2025-08-05 07:53:38 — INFO — Mean Balanced Accuracy: 0.756 ± 0.430
-2025-08-05 07:53:39 — INFO — Applying RT range: 0 to 2904 (capped at 2904)
-
-
-2025-08-05 07:54:25 — INFO — ------------------------ RUN SCRIPT -------------------------
-2025-08-05 07:54:25 — INFO — Configuration Parameters
-                Task: classification
-           Wine kind: pinot_noir
-            Datasets: pinot_noir_changins
-        Feature type: tic_tis
-          Classifier: LR
-             Repeats: 10
-           Normalize: True
-          Decimation: 10
-                Sync: False
- Year Classification: False
-              Region: winery
-             CV type: LOO
-            RT range: {'max': 30000, 'min': 0}
-    Confusion matrix: False
-2025-08-05 07:54:27 — INFO — Applying RT range: 0 to 2904 (capped at 2904)
-2025-08-05 07:54:57 — INFO — Mean Balanced Accuracy: 0.748 ± 0.434
-
-
-2025-08-05 07:55:47 — INFO — ------------------------ RUN SCRIPT -------------------------
-2025-08-05 07:55:47 — INFO — Configuration Parameters
-                Task: classification
-           Wine kind: pinot_noir
-            Datasets: pinot_noir_changins
-        Feature type: tic_tis
-          Classifier: PER
-             Repeats: 10
-           Normalize: True
-          Decimation: 10
-                Sync: False
- Year Classification: False
-              Region: winery
-             CV type: LOO
-            RT range: {'max': 30000, 'min': 0}
-    Confusion matrix: False
-2025-08-05 07:55:49 — INFO — Applying RT range: 0 to 2904 (capped at 2904)
-2025-08-05 07:56:09 — INFO — Mean Balanced Accuracy: 0.467 ± 0.499
-
-
-2025-08-05 07:56:16 — INFO — ------------------------ RUN SCRIPT -------------------------
-2025-08-05 07:56:16 — INFO — Configuration Parameters
-                Task: classification
-           Wine kind: pinot_noir
-            Datasets: pinot_noir_changins
-        Feature type: tic_tis
-          Classifier: RFC
-             Repeats: 10
-           Normalize: True
-          Decimation: 10
-                Sync: False
- Year Classification: False
-              Region: winery
-             CV type: LOO
-            RT range: {'max': 30000, 'min': 0}
-    Confusion matrix: False
-2025-08-05 07:56:19 — INFO — Applying RT range: 0 to 2904 (capped at 2904)
-2025-08-05 07:56:33 — INFO — Mean Balanced Accuracy: 0.667 ± 0.471
-
-
-2025-08-05 07:56:48 — INFO — ------------------------ RUN SCRIPT -------------------------
-2025-08-05 07:56:48 — INFO — Configuration Parameters
-                Task: classification
-           Wine kind: pinot_noir
-            Datasets: pinot_noir_changins
-        Feature type: tic_tis
-          Classifier: RGC
-             Repeats: 10
-           Normalize: True
-          Decimation: 10
-                Sync: False
- Year Classification: False
-              Region: winery
-             CV type: LOO
-            RT range: {'max': 30000, 'min': 0}
-    Confusion matrix: False
-2025-08-05 07:56:50 — INFO — Applying RT range: 0 to 2904 (capped at 2904)
-2025-08-05 07:56:59 — INFO — Mean Balanced Accuracy: 0.770 ± 0.421
-2025-08-05 07:57:13 — INFO — Mean Balanced Accuracy: 0.415 ± 0.493
-
-
-2025-08-05 07:57:19 — INFO — ------------------------ RUN SCRIPT -------------------------
-2025-08-05 07:57:19 — INFO — Configuration Parameters
-                Task: classification
-           Wine kind: pinot_noir
-            Datasets: pinot_noir_changins
-        Feature type: tic_tis
-          Classifier: RGC
-             Repeats: 10
-           Normalize: True
-          Decimation: 10
-                Sync: False
- Year Classification: False
-              Region: winery
-             CV type: LOO
-            RT range: {'max': 30000, 'min': 0}
-    Confusion matrix: False
-2025-08-05 07:57:21 — INFO — Applying RT range: 0 to 2904 (capped at 2904)
-2025-08-05 07:57:30 — INFO — Mean Balanced Accuracy: 0.770 ± 0.421
-
-
-2025-08-05 07:58:17 — INFO — ------------------------ RUN SCRIPT -------------------------
-2025-08-05 07:58:17 — INFO — Configuration Parameters
-                Task: classification
-           Wine kind: pinot_noir
-            Datasets: pinot_noir_changins
-        Feature type: tic_tis
-          Classifier: SGD
-             Repeats: 10
-           Normalize: True
-          Decimation: 10
-                Sync: False
- Year Classification: False
-              Region: winery
-             CV type: LOO
-            RT range: {'max': 30000, 'min': 0}
-    Confusion matrix: False
-2025-08-05 07:58:19 — INFO — Applying RT range: 0 to 2904 (capped at 2904)
-
-
-2025-08-05 07:58:29 — INFO — ------------------------ RUN SCRIPT -------------------------
-2025-08-05 07:58:29 — INFO — Configuration Parameters
-                Task: classification
-           Wine kind: pinot_noir
-            Datasets: pinot_noir_changins
-        Feature type: tic_tis
-          Classifier: SVM
-             Repeats: 10
-           Normalize: True
-          Decimation: 10
-                Sync: False
- Year Classification: False
-              Region: winery
-             CV type: LOO
-            RT range: {'max': 30000, 'min': 0}
-    Confusion matrix: False
-2025-08-05 07:58:31 — INFO — Applying RT range: 0 to 2904 (capped at 2904)
-2025-08-05 07:58:37 — INFO — Mean Balanced Accuracy: 0.548 ± 0.498
-2025-08-05 07:58:39 — INFO — Mean Balanced Accuracy: 0.119 ± 0.323
-
-
-2025-08-05 09:32:31 — INFO — ------------------------ RUN SCRIPT -------------------------
-2025-08-05 09:32:31 — INFO — Configuration Parameters
-                Task: classification
-           Wine kind: pinot_noir
-            Datasets: pinot_noir_changins
-        Feature type: concat_channels
-          Classifier: LDA
-             Repeats: 10
-           Normalize: True
-          Decimation: 10
-                Sync: False
- Year Classification: False
-              Region: winery
-             CV type: LOO
-            RT range: {'max': 30000, 'min': 0}
-    Confusion matrix: False
-2025-08-05 09:32:33 — INFO — Applying RT range: 0 to 2904 (capped at 2904)
-
-
-2025-08-05 09:33:11 — INFO — ------------------------ RUN SCRIPT -------------------------
-2025-08-05 09:33:11 — INFO — Configuration Parameters
-                Task: classification
-           Wine kind: pinot_noir
-            Datasets: pinot_noir_changins
-        Feature type: concat_channels
-          Classifier: PAC
-             Repeats: 10
-           Normalize: True
-          Decimation: 10
-                Sync: False
- Year Classification: False
-              Region: winery
-             CV type: LOO
-            RT range: {'max': 30000, 'min': 0}
-    Confusion matrix: False
-2025-08-05 09:33:14 — INFO — Applying RT range: 0 to 2904 (capped at 2904)
-2025-08-05 10:04:50 — INFO — Mean Balanced Accuracy: 0.385 ± 0.487
-
-
-2025-08-05 10:07:02 — INFO — ------------------------ RUN SCRIPT -------------------------
-2025-08-05 10:07:02 — INFO — Configuration Parameters
-                Task: classification
-           Wine kind: pinot_noir
-            Datasets: pinot_noir_changins
-        Feature type: concat_channels
-          Classifier: PAC
-             Repeats: 10
-           Normalize: True
-          Decimation: 10
-                Sync: False
- Year Classification: False
-              Region: winery
-             CV type: LOO
-            RT range: {'max': 30000, 'min': 0}
-    Confusion matrix: False
-2025-08-05 10:07:04 — INFO — Applying RT range: 0 to 2904 (capped at 2904)
-
-
-2025-08-05 10:07:38 — INFO — ------------------------ RUN SCRIPT -------------------------
-2025-08-05 10:07:38 — INFO — Configuration Parameters
-                Task: classification
-           Wine kind: pinot_noir
-            Datasets: pinot_noir_changins
-        Feature type: concat_channels
-          Classifier: PER
-             Repeats: 10
-           Normalize: True
-          Decimation: 10
-                Sync: False
- Year Classification: False
-              Region: winery
-             CV type: LOO
-            RT range: {'max': 30000, 'min': 0}
-    Confusion matrix: False
-2025-08-05 10:07:40 — INFO — Applying RT range: 0 to 2904 (capped at 2904)
-
-
-2025-08-05 10:08:35 — INFO — ------------------------ RUN SCRIPT -------------------------
-2025-08-05 10:08:35 — INFO — Configuration Parameters
-                Task: classification
-           Wine kind: pinot_noir
-            Datasets: pinot_noir_changins
-        Feature type: concat_channels
-          Classifier: RFC
-             Repeats: 10
-           Normalize: True
-          Decimation: 10
-                Sync: False
- Year Classification: False
-              Region: winery
-             CV type: LOO
-            RT range: {'max': 30000, 'min': 0}
-    Confusion matrix: False
-2025-08-05 10:08:37 — INFO — Applying RT range: 0 to 2904 (capped at 2904)
-
-
-2025-08-05 10:08:53 — INFO — ------------------------ RUN SCRIPT -------------------------
-2025-08-05 10:08:53 — INFO — Configuration Parameters
-                Task: classification
-           Wine kind: pinot_noir
-            Datasets: pinot_noir_changins
-        Feature type: concat_channels
-          Classifier: RGC
-             Repeats: 10
-           Normalize: True
-          Decimation: 10
-                Sync: False
- Year Classification: False
-              Region: winery
-             CV type: LOO
-            RT range: {'max': 30000, 'min': 0}
-    Confusion matrix: False
-2025-08-05 10:08:56 — INFO — Applying RT range: 0 to 2904 (capped at 2904)
-
-
-2025-08-05 10:09:24 — INFO — ------------------------ RUN SCRIPT -------------------------
-2025-08-05 10:09:24 — INFO — Configuration Parameters
-                Task: classification
-           Wine kind: pinot_noir
-            Datasets: pinot_noir_changins
-        Feature type: concat_channels
-          Classifier: SGD
-             Repeats: 10
-           Normalize: True
-          Decimation: 10
-                Sync: False
- Year Classification: False
-              Region: winery
-             CV type: LOO
-            RT range: {'max': 30000, 'min': 0}
-    Confusion matrix: False
-2025-08-05 10:09:27 — INFO — Applying RT range: 0 to 2904 (capped at 2904)
-
-
-2025-08-05 10:09:53 — INFO — ------------------------ RUN SCRIPT -------------------------
-2025-08-05 10:09:53 — INFO — Configuration Parameters
-                Task: classification
-           Wine kind: pinot_noir
-            Datasets: pinot_noir_changins
-        Feature type: concat_channels
-          Classifier: SVM
-             Repeats: 10
-           Normalize: True
-          Decimation: 10
-                Sync: False
- Year Classification: False
-              Region: winery
-             CV type: LOO
-            RT range: {'max': 30000, 'min': 0}
-    Confusion matrix: False
-2025-08-05 10:09:57 — INFO — Applying RT range: 0 to 2904 (capped at 2904)
-2025-08-05 10:14:25 — INFO — Mean Balanced Accuracy: 0.615 ± 0.487
-2025-08-05 10:23:08 — INFO — Mean Balanced Accuracy: 0.459 ± 0.498
-
-
-2025-08-05 10:27:33 — INFO — ------------------------ RUN SCRIPT -------------------------
-2025-08-05 10:27:33 — INFO — Configuration Parameters
-                Task: classification
-           Wine kind: pinot_noir
-            Datasets: pinot_noir_changins
-        Feature type: best_channel
-          Classifier: RGC
-             Repeats: 10
-           Normalize: True
-          Decimation: 10
-                Sync: False
- Year Classification: False
-              Region: origin
-             CV type: LOO
-            RT range: {'max': 30000, 'min': 0}
-    Confusion matrix: False
-2025-08-05 10:27:36 — INFO — Applying RT range: 0 to 2904 (capped at 2904)
-
-
-2025-08-05 10:35:44 — INFO — ------------------------ RUN SCRIPT -------------------------
-2025-08-05 10:35:44 — INFO — Configuration Parameters
-                Task: classification
-           Wine kind: pinot_noir
-            Datasets: pinot_noir_changins
-        Feature type: best_channel
-          Classifier: RGC
-             Repeats: 10
-           Normalize: True
-          Decimation: 10
-                Sync: False
- Year Classification: False
-              Region: origin
-             CV type: LOO
-            RT range: {'max': 30000, 'min': 0}
-    Confusion matrix: False
-2025-08-05 10:35:46 — INFO — Applying RT range: 0 to 2904 (capped at 2904)
-
-
-2025-08-05 11:13:32 — INFO — ------------------------ RUN SCRIPT -------------------------
-2025-08-05 11:13:32 — INFO — Configuration Parameters
-                Task: classification
-           Wine kind: pinot_noir
-            Datasets: pinot_noir_changins
-        Feature type: best_channel
-          Classifier: RGC
-             Repeats: 10
-           Normalize: True
-          Decimation: 10
-                Sync: False
- Year Classification: False
-              Region: origin
-             CV type: LOO
-            RT range: {'max': 30000, 'min': 0}
-    Confusion matrix: False
-2025-08-05 11:13:35 — INFO — Applying RT range: 0 to 2904 (capped at 2904)
-2025-08-05 11:14:15 — INFO — Mean Balanced Accuracy: 0.674 ± 0.469
-
-
-2025-08-05 11:15:30 — INFO — ------------------------ RUN SCRIPT -------------------------
-2025-08-05 11:15:30 — INFO — Configuration Parameters
-                Task: classification
-           Wine kind: pinot_noir
-            Datasets: pinot_noir_changins
-        Feature type: best_channel
-          Classifier: RGC
-             Repeats: 10
-           Normalize: True
-          Decimation: 10
-                Sync: False
- Year Classification: False
-              Region: origin
-             CV type: LOO
-            RT range: {'max': 30000, 'min': 0}
-    Confusion matrix: False
-2025-08-05 11:15:32 — INFO — Applying RT range: 0 to 2904 (capped at 2904)
-
-
-2025-08-05 11:32:00 — INFO — ------------------------ RUN SCRIPT -------------------------
-2025-08-05 11:32:00 — INFO — Configuration Parameters
-                Task: classification
-           Wine kind: pinot_noir
-            Datasets: pinot_noir_changins
-        Feature type: best_channel
-          Classifier: RGC
-             Repeats: 10
-           Normalize: True
-          Decimation: 10
-                Sync: False
- Year Classification: False
-              Region: winery
-             CV type: LOO
-            RT range: {'max': 30000, 'min': 0}
-    Confusion matrix: False
-2025-08-05 11:32:07 — INFO — Applying RT range: 0 to 2904 (capped at 2904)
-2025-08-05 11:53:46 — INFO — Mean Balanced Accuracy: 0.859 ± 0.348
-
-
-2025-08-05 12:10:18 — INFO — ------------------------ RUN SCRIPT -------------------------
-2025-08-05 12:10:18 — INFO — Configuration Parameters
-                Task: classification
-           Wine kind: pinot_noir
-            Datasets: pinot_noir_changins
-        Feature type: concat_channels
-          Classifier: SVM
-             Repeats: 10
-           Normalize: True
-          Decimation: 10
-                Sync: False
- Year Classification: False
-              Region: winery
-             CV type: LOO
-            RT range: {'max': 30000, 'min': 0}
-    Confusion matrix: False
-2025-08-05 12:10:20 — INFO — Applying RT range: 0 to 2904 (capped at 2904)
-2025-08-05 12:38:12 — INFO — Mean Balanced Accuracy: 0.644 ± 0.479
-2025-08-05 12:40:22 — INFO — Mean Balanced Accuracy: 0.007 ± 0.086
-2025-08-05 12:46:25 — INFO — Mean Balanced Accuracy: 0.659 ± 0.474
-
-
-2025-08-05 12:47:27 — INFO — ------------------------ RUN SCRIPT -------------------------
-2025-08-05 12:47:27 — INFO — Configuration Parameters
-                Task: classification
-           Wine kind: pinot_noir
-            Datasets: pinot_noir_changins
-        Feature type: concat_channels
-          Classifier: RGC
-             Repeats: 10
-           Normalize: True
-          Decimation: 10
-                Sync: False
- Year Classification: False
-              Region: winery
-             CV type: LOO
-            RT range: {'max': 30000, 'min': 0}
-    Confusion matrix: False
-2025-08-05 12:47:30 — INFO — Applying RT range: 0 to 2904 (capped at 2904)
-2025-08-05 12:51:21 — INFO — Mean Balanced Accuracy: 0.615 ± 0.487
-
-
-2025-08-05 13:23:09 — INFO — ------------------------ RUN SCRIPT -------------------------
-2025-08-05 13:23:09 — INFO — Configuration Parameters
-                Task: classification
-           Wine kind: pinot_noir
-            Datasets: pinot_noir_changins
-        Feature type: best_channel
-          Classifier: RGC
-             Repeats: 10
-           Normalize: True
-          Decimation: 10
-                Sync: False
- Year Classification: False
-              Region: origin
-             CV type: LOO
-            RT range: {'max': 30000, 'min': 0}
-    Confusion matrix: False
-2025-08-05 13:23:18 — INFO — Applying RT range: 0 to 2904 (capped at 2904)
-
-
-2025-08-05 13:24:58 — INFO — ------------------------ RUN SCRIPT -------------------------
-2025-08-05 13:24:58 — INFO — Configuration Parameters
-                Task: classification
-           Wine kind: pinot_noir
-            Datasets: pinot_noir_changins
-        Feature type: best_channel
-          Classifier: LR
-             Repeats: 10
-           Normalize: True
-          Decimation: 10
-                Sync: False
- Year Classification: False
-              Region: origin
-             CV type: LOO
-            RT range: {'max': 30000, 'min': 0}
-    Confusion matrix: False
-2025-08-05 13:25:00 — INFO — Applying RT range: 0 to 2904 (capped at 2904)
-2025-08-05 15:08:10 — INFO — Mean Balanced Accuracy: 0.859 ± 0.348
-
-
-2025-08-05 22:02:56 — INFO — ------------------------ RUN SCRIPT -------------------------
-2025-08-05 22:02:56 — INFO — Configuration Parameters
-                Task: classification
-           Wine kind: pinot_noir
-            Datasets: pinot_noir_changins
-        Feature type: best_channel
-          Classifier: LDA
-             Repeats: 10
-           Normalize: True
-          Decimation: 10
-                Sync: False
- Year Classification: False
-              Region: winery
-             CV type: LOO
-            RT range: {'max': 30000, 'min': 0}
-    Confusion matrix: False
-2025-08-05 22:02:58 — INFO — Applying RT range: 0 to 2904 (capped at 2904)
-2025-08-06 08:05:56 — INFO — Mean Balanced Accuracy: 0.726 ± 0.446
-
-
-2025-08-06 08:13:04 — INFO — ------------------------ RUN SCRIPT -------------------------
-2025-08-06 08:13:04 — INFO — Configuration Parameters
-                Task: classification
-           Wine kind: pinot_noir
-            Datasets: pinot_noir_changins
-        Feature type: concat_channels
-          Classifier: RGC
-             Repeats: 10
-           Normalize: True
-          Decimation: 10
-                Sync: False
- Year Classification: False
-              Region: origin
-             CV type: LOO
-            RT range: {'max': 30000, 'min': 0}
-    Confusion matrix: False
-2025-08-06 08:13:07 — INFO — Applying RT range: 0 to 2904 (capped at 2904)
-
-
-2025-08-06 08:14:17 — INFO — ------------------------ RUN SCRIPT -------------------------
-2025-08-06 08:14:17 — INFO — Configuration Parameters
-                Task: classification
-           Wine kind: pinot_noir
-            Datasets: pinot_noir_changins
-        Feature type: concat_channels
-          Classifier: LR
-             Repeats: 10
-           Normalize: True
-          Decimation: 10
-                Sync: False
- Year Classification: False
-              Region: origin
-             CV type: LOO
-            RT range: {'max': 30000, 'min': 0}
-    Confusion matrix: False
-2025-08-06 08:14:19 — INFO — Applying RT range: 0 to 2904 (capped at 2904)
-2025-08-06 08:26:35 — INFO — Mean Balanced Accuracy: 0.681 ± 0.466
-
-
-2025-08-06 08:26:51 — INFO — ------------------------ RUN SCRIPT -------------------------
-2025-08-06 08:26:51 — INFO — Configuration Parameters
-                Task: classification
-           Wine kind: pinot_noir
-            Datasets: pinot_noir_changins
-        Feature type: concat_channels
-          Classifier: RGC
-             Repeats: 10
-           Normalize: True
-          Decimation: 50
-                Sync: False
- Year Classification: False
-              Region: origin
-             CV type: LOO
-            RT range: {'max': 30000, 'min': 0}
-    Confusion matrix: False
-2025-08-06 08:26:53 — INFO — Applying RT range: 0 to 581 (capped at 581)
-2025-08-06 08:27:41 — INFO — Mean Balanced Accuracy: 0.711 ± 0.453
-
-
-2025-08-06 08:28:00 — INFO — ------------------------ RUN SCRIPT -------------------------
-2025-08-06 08:28:00 — INFO — Configuration Parameters
-                Task: classification
-           Wine kind: pinot_noir
-            Datasets: pinot_noir_changins
-        Feature type: concat_channels
-          Classifier: RGC
-             Repeats: 10
-           Normalize: True
-          Decimation: 20
-                Sync: False
- Year Classification: False
-              Region: origin
-             CV type: LOO
-            RT range: {'max': 30000, 'min': 0}
-    Confusion matrix: False
-2025-08-06 08:28:03 — INFO — Applying RT range: 0 to 1452 (capped at 1452)
-
-
-2025-08-06 08:28:07 — INFO — ------------------------ RUN SCRIPT -------------------------
-2025-08-06 08:28:07 — INFO — Configuration Parameters
-                Task: classification
-           Wine kind: pinot_noir
-            Datasets: pinot_noir_changins
-        Feature type: concat_channels
-          Classifier: RGC
-             Repeats: 10
-           Normalize: True
-          Decimation: 5
-                Sync: False
- Year Classification: False
-              Region: origin
-             CV type: LOO
-            RT range: {'max': 30000, 'min': 0}
-    Confusion matrix: False
-2025-08-06 08:28:10 — INFO — Applying RT range: 0 to 5808 (capped at 5808)
-2025-08-06 08:30:22 — INFO — Mean Balanced Accuracy: 0.733 ± 0.442
-2025-08-06 08:35:22 — INFO — Mean Balanced Accuracy: 0.756 ± 0.430
-2025-08-06 08:36:08 — INFO — Mean Balanced Accuracy: 0.726 ± 0.446
-
-
-2025-08-06 08:36:48 — INFO — ------------------------ RUN SCRIPT -------------------------
-2025-08-06 08:36:48 — INFO — Configuration Parameters
-                Task: classification
-           Wine kind: pinot_noir
-            Datasets: pinot_noir_changins
-        Feature type: concat_channels
-          Classifier: RGC
-             Repeats: 10
-           Normalize: True
-          Decimation: 10
-                Sync: False
- Year Classification: False
-              Region: origin
-             CV type: LOO
-            RT range: {'max': 30000, 'min': 0}
-    Confusion matrix: False
-2025-08-06 08:36:50 — INFO — Applying RT range: 0 to 2904 (capped at 2904)
-
-
-2025-08-06 08:40:13 — INFO — ------------------------ RUN SCRIPT -------------------------
-2025-08-06 08:40:13 — INFO — Configuration Parameters
-                Task: classification
-           Wine kind: pinot_noir
-            Datasets: pinot_noir_changins
-        Feature type: concat_channels
-          Classifier: RGC
-             Repeats: 10
-           Normalize: True
-          Decimation: 10
-                Sync: False
- Year Classification: False
-              Region: origin
-             CV type: LOO
-            RT range: {'max': 30000, 'min': 0}
-    Confusion matrix: False
-2025-08-06 08:40:16 — INFO — Applying RT range: 0 to 2904 (capped at 2904)
-2025-08-06 08:40:21 — INFO — Mean Balanced Accuracy: 0.719 ± 0.450
-
-
-2025-08-06 08:42:42 — INFO — ------------------------ RUN SCRIPT -------------------------
-2025-08-06 08:42:42 — INFO — Configuration Parameters
-                Task: classification
-           Wine kind: pinot_noir
-            Datasets: pinot_noir_changins
-        Feature type: best_channel
-          Classifier: LDA
-             Repeats: 10
-           Normalize: True
-          Decimation: 10
-                Sync: False
- Year Classification: False
-              Region: winery
-             CV type: LOO
-            RT range: {'max': 30000, 'min': 0}
-    Confusion matrix: False
-2025-08-06 08:42:45 — INFO — Applying RT range: 0 to 2904 (capped at 2904)
-2025-08-06 08:44:49 — INFO — Mean Balanced Accuracy: 0.719 ± 0.450
-2025-08-06 10:13:33 — INFO — Mean Balanced Accuracy: 0.726 ± 0.446
-
-
-2025-08-06 10:42:16 — INFO — ------------------------ RUN SCRIPT -------------------------
-2025-08-06 10:42:16 — INFO — Configuration Parameters
-                Task: classification
-           Wine kind: pinot_noir
-            Datasets: pinot_noir_changins
-        Feature type: concat_channels
-          Classifier: PAC
-             Repeats: 10
-           Normalize: True
-          Decimation: 50
-                Sync: False
- Year Classification: False
-              Region: winery
-             CV type: LOO
-            RT range: {'max': 30000, 'min': 0}
-    Confusion matrix: False
-2025-08-06 10:42:18 — INFO — Applying RT range: 0 to 581 (capped at 581)
-
-
-2025-08-06 10:43:24 — INFO — ------------------------ RUN SCRIPT -------------------------
-2025-08-06 10:43:24 — INFO — Configuration Parameters
-                Task: classification
-           Wine kind: pinot_noir
-            Datasets: pinot_noir_changins
-        Feature type: concat_channels
-          Classifier: PAC
-             Repeats: 10
-           Normalize: True
-          Decimation: 10
-                Sync: False
- Year Classification: False
-              Region: winery
-             CV type: LOO
-            RT range: {'max': 30000, 'min': 0}
-    Confusion matrix: False
-2025-08-06 10:43:27 — INFO — Applying RT range: 0 to 2904 (capped at 2904)
-
-
-2025-08-06 10:50:09 — INFO — ------------------------ RUN SCRIPT -------------------------
-2025-08-06 10:50:09 — INFO — Configuration Parameters
-                Task: classification
-           Wine kind: pinot_noir
-            Datasets: pinot_noir_changins
-        Feature type: concat_channels
-          Classifier: PAC
-             Repeats: 10
-           Normalize: True
-          Decimation: 100
-                Sync: False
- Year Classification: False
-              Region: winery
-             CV type: LOO
-            RT range: {'max': 30000, 'min': 0}
-    Confusion matrix: False
-2025-08-06 10:50:14 — INFO — Applying RT range: 0 to 291 (capped at 291)
-
-
-2025-08-06 10:54:35 — INFO — ------------------------ RUN SCRIPT -------------------------
-2025-08-06 10:54:35 — INFO — Configuration Parameters
-                Task: classification
-           Wine kind: pinot_noir
-            Datasets: pinot_noir_changins
-        Feature type: concat_channels
-          Classifier: PAC
-             Repeats: 10
-           Normalize: True
-          Decimation: 100
-                Sync: False
- Year Classification: False
-              Region: winery
-             CV type: LOO
-            RT range: {'max': 30000, 'min': 0}
-    Confusion matrix: False
-2025-08-06 10:54:39 — INFO — Applying RT range: 0 to 291 (capped at 291)
-
-
-2025-08-06 10:56:03 — INFO — ------------------------ RUN SCRIPT -------------------------
-2025-08-06 10:56:03 — INFO — Configuration Parameters
-                Task: classification
-           Wine kind: pinot_noir
-            Datasets: pinot_noir_changins
-        Feature type: concat_channels
-          Classifier: PAC
-             Repeats: 10
-           Normalize: True
-          Decimation: 10
-                Sync: False
- Year Classification: False
-              Region: winery
-             CV type: LOO
-            RT range: {'max': 30000, 'min': 0}
-    Confusion matrix: False
-2025-08-06 10:56:05 — INFO — Applying RT range: 0 to 2904 (capped at 2904)
-
-
-2025-08-06 10:57:54 — INFO — ------------------------ RUN SCRIPT -------------------------
-2025-08-06 10:57:54 — INFO — Configuration Parameters
-                Task: classification
-           Wine kind: pinot_noir
-            Datasets: pinot_noir_changins
-        Feature type: best_channel
-          Classifier: PAC
-             Repeats: 10
-           Normalize: True
-          Decimation: 10
-                Sync: False
- Year Classification: False
-              Region: origin
-             CV type: LOO
-            RT range: {'max': 30000, 'min': 0}
-    Confusion matrix: False
-2025-08-06 10:57:57 — INFO — Applying RT range: 0 to 2904 (capped at 2904)
-
-
-2025-08-06 11:26:23 — INFO — ------------------------ RUN SCRIPT -------------------------
-2025-08-06 11:26:23 — INFO — Configuration Parameters
-                Task: classification
-           Wine kind: pinot_noir
-            Datasets: pinot_noir_changins
-        Feature type: best_channel
-          Classifier: RGC
-             Repeats: 10
-           Normalize: True
-          Decimation: 10
-                Sync: False
- Year Classification: False
-              Region: origin
-             CV type: LOO
-            RT range: {'max': 30000, 'min': 0}
-    Confusion matrix: False
-2025-08-06 11:26:29 — INFO — Applying RT range: 0 to 2904 (capped at 2904)
-
-
-2025-08-06 11:27:19 — INFO — ------------------------ RUN SCRIPT -------------------------
-2025-08-06 11:27:19 — INFO — Configuration Parameters
-                Task: classification
-           Wine kind: pinot_noir
-            Datasets: pinot_noir_changins
-        Feature type: concat_channels
-          Classifier: RGC
-             Repeats: 10
-           Normalize: True
-          Decimation: 10
-                Sync: False
- Year Classification: False
-              Region: origin
-             CV type: LOO
-            RT range: {'max': 30000, 'min': 0}
-    Confusion matrix: False
-2025-08-06 11:27:26 — INFO — Applying RT range: 0 to 2904 (capped at 2904)
-
-
-2025-08-06 11:28:45 — INFO — ------------------------ RUN SCRIPT -------------------------
-2025-08-06 11:28:45 — INFO — Configuration Parameters
-                Task: classification
-           Wine kind: pinot_noir
-            Datasets: pinot_noir_changins
-        Feature type: concat_channels
-          Classifier: SGD
-             Repeats: 10
-           Normalize: True
-          Decimation: 10
-                Sync: False
- Year Classification: False
-              Region: origin
-             CV type: LOO
-            RT range: {'max': 30000, 'min': 0}
-    Confusion matrix: False
-
-
-2025-08-06 11:29:11 — INFO — ------------------------ RUN SCRIPT -------------------------
-2025-08-06 11:29:11 — INFO — Configuration Parameters
-                Task: classification
-           Wine kind: pinot_noir
-            Datasets: pinot_noir_changins
-        Feature type: concat_channels
-          Classifier: RGC
-             Repeats: 10
-           Normalize: True
-          Decimation: 10
-                Sync: False
- Year Classification: False
-              Region: origin
-             CV type: LOO
-            RT range: {'max': 30000, 'min': 0}
-    Confusion matrix: False
-2025-08-06 11:29:18 — INFO — Applying RT range: 0 to 2904 (capped at 2904)
-2025-08-06 11:38:49 — INFO — Mean Balanced Accuracy: 0.719 ± 0.450
-
-
-2025-08-06 11:46:54 — INFO — ------------------------ RUN SCRIPT -------------------------
-2025-08-06 11:46:54 — INFO — Configuration Parameters
-                Task: classification
-           Wine kind: pinot_noir
-            Datasets: pinot_noir_changins
-        Feature type: greedy_add
-          Classifier: RGC
-             Repeats: 10
-           Normalize: True
-          Decimation: 10
-                Sync: False
- Year Classification: False
-              Region: origin
-             CV type: LOO
-            RT range: {'max': 30000, 'min': 0}
-    Confusion matrix: False
-2025-08-06 11:46:59 — INFO — Applying RT range: 0 to 2904 (capped at 2904)
-
-
-2025-08-06 12:01:08 — INFO — ------------------------ RUN SCRIPT -------------------------
-2025-08-06 12:01:08 — INFO — Configuration Parameters
-                Task: classification
-           Wine kind: pinot_noir
-            Datasets: pinot_noir_changins
-        Feature type: greedy_add
-          Classifier: RGC
-             Repeats: 10
-           Normalize: True
-          Decimation: 10
-                Sync: False
- Year Classification: False
-              Region: origin
-             CV type: LOO
-            RT range: {'max': 30000, 'min': 0}
-    Confusion matrix: False
-2025-08-06 12:01:15 — INFO — Applying RT range: 0 to 2904 (capped at 2904)
-
-
-2025-08-06 12:08:19 — INFO — ------------------------ RUN SCRIPT -------------------------
-2025-08-06 12:08:19 — INFO — Configuration Parameters
-                Task: classification
-           Wine kind: pinot_noir
-            Datasets: pinot_noir_changins
-        Feature type: greedy_add
-          Classifier: RGC
-             Repeats: 10
-           Normalize: True
-          Decimation: 10
-                Sync: False
- Year Classification: False
-              Region: origin
-             CV type: LOO
-            RT range: {'max': 30000, 'min': 0}
-    Confusion matrix: False
-2025-08-06 12:08:26 — INFO — Applying RT range: 0 to 2904 (capped at 2904)
-
-
-2025-08-06 12:42:51 — INFO — ------------------------ RUN SCRIPT -------------------------
-2025-08-06 12:42:51 — INFO — Configuration Parameters
-                Task: classification
-           Wine kind: pinot_noir
-            Datasets: pinot_noir_changins
-        Feature type: greedy_add
-          Classifier: RGC
-             Repeats: 10
-           Normalize: True
-          Decimation: 10
-                Sync: False
- Year Classification: False
-              Region: origin
-             CV type: LOO
-            RT range: {'max': 30000, 'min': 0}
-    Confusion matrix: False
-2025-08-06 12:43:01 — INFO — Applying RT range: 0 to 2904 (capped at 2904)
-
-
-2025-08-06 13:16:06 — INFO — ------------------------ RUN SCRIPT -------------------------
-2025-08-06 13:16:06 — INFO — Configuration Parameters
-                Task: classification
-           Wine kind: pinot_noir
-            Datasets: pinot_noir_changins
-        Feature type: greedy_add
-          Classifier: RGC
-             Repeats: 10
-           Normalize: True
-          Decimation: 10
-                Sync: False
- Year Classification: False
-              Region: origin
-             CV type: LOO
-            RT range: {'max': 30000, 'min': 0}
-    Confusion matrix: False
-2025-08-06 13:16:08 — INFO — Applying RT range: 0 to 2904 (capped at 2904)
-
-
-2025-08-06 15:47:50 — INFO — ------------------------ RUN SCRIPT -------------------------
-2025-08-06 15:47:50 — INFO — Configuration Parameters
-                Task: classification
-           Wine kind: pinot_noir
-            Datasets: pinot_noir_changins
-        Feature type: greedy_add
-          Classifier: RGC
-             Repeats: 10
-           Normalize: True
-          Decimation: 10
-                Sync: False
- Year Classification: False
-              Region: origin
-             CV type: LOO
-            RT range: {'max': 30000, 'min': 0}
-    Confusion matrix: False
-2025-08-06 15:47:52 — INFO — Applying RT range: 0 to 2904 (capped at 2904)
-
-
-2025-08-06 16:33:00 — INFO — ------------------------ RUN SCRIPT -------------------------
-2025-08-06 16:33:00 — INFO — Configuration Parameters
-                Task: classification
-           Wine kind: pinot_noir
-            Datasets: pinot_noir_changins
-        Feature type: greedy_add
-          Classifier: RGC
-             Repeats: 10
-           Normalize: True
-          Decimation: 10
-                Sync: False
- Year Classification: False
-              Region: origin
-             CV type: LOO
-            RT range: {'max': 30000, 'min': 0}
-    Confusion matrix: False
-2025-08-06 16:33:02 — INFO — Applying RT range: 0 to 2904 (capped at 2904)
-
-
-2025-08-06 16:33:58 — INFO — ------------------------ RUN SCRIPT -------------------------
-2025-08-06 16:33:58 — INFO — Configuration Parameters
-                Task: classification
-           Wine kind: pinot_noir
-            Datasets: pinot_noir_changins
-        Feature type: greedy_add
-          Classifier: RGC
-             Repeats: 10
-           Normalize: True
-          Decimation: 10
-                Sync: False
- Year Classification: False
-              Region: origin
-             CV type: LOO
-            RT range: {'max': 30000, 'min': 0}
-    Confusion matrix: False
-2025-08-06 16:34:00 — INFO — Applying RT range: 0 to 2904 (capped at 2904)
-
-
-2025-08-06 17:17:17 — INFO — ------------------------ RUN SCRIPT -------------------------
-2025-08-06 17:17:17 — INFO — Configuration Parameters
-                Task: classification
-           Wine kind: pinot_noir
-            Datasets: pinot_noir_changins
-        Feature type: greedy_add
-          Classifier: LR
-             Repeats: 10
-           Normalize: True
-          Decimation: 10
-                Sync: False
- Year Classification: False
-              Region: origin
-             CV type: LOO
-            RT range: {'max': 30000, 'min': 0}
-    Confusion matrix: False
-2025-08-06 17:17:19 — INFO — Applying RT range: 0 to 2904 (capped at 2904)
-
-
-2025-08-06 17:25:25 — INFO — ------------------------ RUN SCRIPT -------------------------
-2025-08-06 17:25:25 — INFO — Configuration Parameters
-                Task: classification
-           Wine kind: pinot_noir
-            Datasets: pinot_noir_changins
-        Feature type: greedy_add
-          Classifier: PAC
-             Repeats: 10
-           Normalize: True
-          Decimation: 10
-                Sync: False
- Year Classification: False
-              Region: origin
-             CV type: LOO
-            RT range: {'max': 30000, 'min': 0}
-    Confusion matrix: False
-2025-08-06 17:25:27 — INFO — Applying RT range: 0 to 2904 (capped at 2904)
-
-
-2025-08-06 18:45:46 — INFO — ------------------------ RUN SCRIPT -------------------------
-2025-08-06 18:45:46 — INFO — Configuration Parameters
-                Task: classification
-           Wine kind: pinot_noir
-            Datasets: pinot_noir_changins
-        Feature type: concat_channels
-          Classifier: GNB
-             Repeats: 10
-           Normalize: True
-          Decimation: 10
-                Sync: False
- Year Classification: False
-              Region: origin
-             CV type: LOO
-            RT range: {'max': 30000, 'min': 0}
-    Confusion matrix: False
-2025-08-06 18:45:48 — INFO — Applying RT range: 0 to 2904 (capped at 2904)
-
-
-2025-08-06 18:46:12 — INFO — ------------------------ RUN SCRIPT -------------------------
-2025-08-06 18:46:12 — INFO — Configuration Parameters
-                Task: classification
-           Wine kind: pinot_noir
-            Datasets: pinot_noir_changins
-        Feature type: concat_channels
-          Classifier: KNN
-             Repeats: 10
-           Normalize: True
-          Decimation: 10
-                Sync: False
- Year Classification: False
-              Region: origin
-             CV type: LOO
-            RT range: {'max': 30000, 'min': 0}
-    Confusion matrix: False
-2025-08-06 18:46:14 — INFO — Applying RT range: 0 to 2904 (capped at 2904)
-
-
-2025-08-06 18:46:25 — INFO — ------------------------ RUN SCRIPT -------------------------
-2025-08-06 18:46:25 — INFO — Configuration Parameters
-                Task: classification
-           Wine kind: pinot_noir
-            Datasets: pinot_noir_changins
-        Feature type: concat_channels
-          Classifier: KNN
-             Repeats: 10
-           Normalize: True
-          Decimation: 10
-                Sync: False
- Year Classification: False
-              Region: origin
-             CV type: LOO
-            RT range: {'max': 30000, 'min': 0}
-    Confusion matrix: False
-2025-08-06 18:46:28 — INFO — Applying RT range: 0 to 2904 (capped at 2904)
-
-
-2025-08-06 18:46:50 — INFO — ------------------------ RUN SCRIPT -------------------------
-2025-08-06 18:46:50 — INFO — Configuration Parameters
-                Task: classification
-           Wine kind: pinot_noir
-            Datasets: pinot_noir_changins
-        Feature type: best_channel
-          Classifier: GNB
-             Repeats: 10
-           Normalize: True
-          Decimation: 10
-                Sync: False
- Year Classification: False
-              Region: origin
-             CV type: LOO
-            RT range: {'max': 30000, 'min': 0}
-    Confusion matrix: False
-2025-08-06 18:46:52 — INFO — Applying RT range: 0 to 2904 (capped at 2904)
-
-
-2025-08-06 18:47:32 — INFO — ------------------------ RUN SCRIPT -------------------------
-2025-08-06 18:47:32 — INFO — Configuration Parameters
-                Task: classification
-           Wine kind: pinot_noir
-            Datasets: pinot_noir_changins
-        Feature type: best_channel
-          Classifier: GNB
-             Repeats: 10
-           Normalize: True
-          Decimation: 10
-                Sync: False
- Year Classification: False
-              Region: winery
-             CV type: LOO
-            RT range: {'max': 30000, 'min': 0}
-    Confusion matrix: False
-2025-08-06 18:47:35 — INFO — Applying RT range: 0 to 2904 (capped at 2904)
-2025-08-06 18:52:50 — INFO — Mean Balanced Accuracy: 0.519 ± 0.500
-2025-08-06 18:53:42 — INFO — Mean Balanced Accuracy: 0.289 ± 0.453
-
-
-2025-08-06 19:38:24 — INFO — ------------------------ RUN SCRIPT -------------------------
-2025-08-06 19:38:24 — INFO — Configuration Parameters
-                Task: classification
-           Wine kind: pinot_noir
-            Datasets: pinot_noir_changins
-        Feature type: best_channel
-          Classifier: KNN
-             Repeats: 10
-           Normalize: True
-          Decimation: 10
-                Sync: False
- Year Classification: False
-              Region: origin
-             CV type: LOO
-            RT range: {'max': 30000, 'min': 0}
-    Confusion matrix: False
-2025-08-06 19:38:26 — INFO — Applying RT range: 0 to 2904 (capped at 2904)
-
-
-2025-08-06 19:39:02 — INFO — ------------------------ RUN SCRIPT -------------------------
-2025-08-06 19:39:02 — INFO — Configuration Parameters
-                Task: classification
-           Wine kind: pinot_noir
-            Datasets: pinot_noir_changins
-        Feature type: best_channel
-          Classifier: KNN
-             Repeats: 10
-           Normalize: True
-          Decimation: 10
-                Sync: False
- Year Classification: False
-              Region: winery
-             CV type: LOO
-            RT range: {'max': 30000, 'min': 0}
-    Confusion matrix: False
-2025-08-06 19:39:05 — INFO — Applying RT range: 0 to 2904 (capped at 2904)
-2025-08-06 20:12:00 — INFO — Mean Balanced Accuracy: 0.600 ± 0.490
-2025-08-06 20:12:28 — INFO — Mean Balanced Accuracy: 0.326 ± 0.469
-
-
-2025-08-06 20:19:41 — INFO — ------------------------ RUN SCRIPT -------------------------
-2025-08-06 20:19:41 — INFO — Configuration Parameters
-                Task: classification
-           Wine kind: pinot_noir
-            Datasets: pinot_noir_changins
-        Feature type: best_channel
-          Classifier: PER
-             Repeats: 10
-           Normalize: True
-          Decimation: 10
-                Sync: False
- Year Classification: False
-              Region: origin
-             CV type: LOO
-            RT range: {'max': 30000, 'min': 0}
-    Confusion matrix: False
-2025-08-06 20:19:43 — INFO — Applying RT range: 0 to 2904 (capped at 2904)
-
-
-2025-08-06 20:20:09 — INFO — ------------------------ RUN SCRIPT -------------------------
-2025-08-06 20:20:09 — INFO — Configuration Parameters
-                Task: classification
-           Wine kind: pinot_noir
-            Datasets: pinot_noir_changins
-        Feature type: best_channel
-          Classifier: PER
-             Repeats: 10
-           Normalize: True
-          Decimation: 10
-                Sync: False
- Year Classification: False
-              Region: winery
-             CV type: LOO
-            RT range: {'max': 30000, 'min': 0}
-    Confusion matrix: False
-2025-08-06 20:20:12 — INFO — Applying RT range: 0 to 2904 (capped at 2904)
-2025-08-06 20:42:55 — INFO — Mean Balanced Accuracy: 0.800 ± 0.400
-2025-08-06 21:10:28 — INFO — Mean Balanced Accuracy: 0.585 ± 0.493
-
-
-2025-08-06 22:55:09 — INFO — ------------------------ RUN SCRIPT -------------------------
-2025-08-06 22:55:09 — INFO — Configuration Parameters
-                Task: classification
-           Wine kind: pinot_noir
-            Datasets: pinot_noir_changins
-        Feature type: best_channel
-          Classifier: LDA
-             Repeats: 10
-           Normalize: True
-          Decimation: 10
-                Sync: False
- Year Classification: False
-              Region: winery
-             CV type: LOO
-            RT range: {'max': 30000, 'min': 0}
-    Confusion matrix: False
-2025-08-06 22:55:12 — INFO — Applying RT range: 0 to 2904 (capped at 2904)
-2025-08-07 07:42:45 — INFO — Mean Balanced Accuracy: 0.726 ± 0.446
-
-
-2025-08-07 07:53:21 — INFO — ------------------------ RUN SCRIPT -------------------------
-2025-08-07 07:53:21 — INFO — Configuration Parameters
-                Task: classification
-           Wine kind: pinot_noir
-            Datasets: pinot_noir_changins
-        Feature type: best_channel
-          Classifier: LR
-             Repeats: 10
-           Normalize: True
-          Decimation: 10
-                Sync: False
- Year Classification: False
-              Region: winery
-             CV type: LOO
-            RT range: {'max': 30000, 'min': 0}
-    Confusion matrix: False
-2025-08-07 07:53:23 — INFO — Applying RT range: 0 to 2904 (capped at 2904)
-
-
-2025-08-07 07:54:07 — INFO — ------------------------ RUN SCRIPT -------------------------
-2025-08-07 07:54:07 — INFO — Configuration Parameters
-                Task: classification
-           Wine kind: pinot_noir
-            Datasets: pinot_noir_changins
-        Feature type: best_channel
-          Classifier: PAC
-             Repeats: 10
-           Normalize: True
-          Decimation: 10
-                Sync: False
- Year Classification: False
-              Region: winery
-             CV type: LOO
-            RT range: {'max': 30000, 'min': 0}
-    Confusion matrix: False
-2025-08-07 07:54:09 — INFO — Applying RT range: 0 to 2904 (capped at 2904)
-
-
-2025-08-07 09:44:47 — INFO — ------------------------ RUN SCRIPT -------------------------
-2025-08-07 09:44:47 — INFO — Configuration Parameters
-                Task: classification
-           Wine kind: pinot_noir
-            Datasets: pinot_noir_changins
-        Feature type: best_channel
-          Classifier: SVM
-             Repeats: 10
-           Normalize: True
-          Decimation: 10
-                Sync: False
- Year Classification: False
-              Region: winery
-             CV type: LOO
-            RT range: {'max': 30000, 'min': 0}
-    Confusion matrix: False
-2025-08-07 09:44:50 — INFO — Applying RT range: 0 to 2904 (capped at 2904)
-
-
-2025-08-07 09:50:56 — INFO — ------------------------ RUN SCRIPT -------------------------
-2025-08-07 09:50:56 — INFO — Configuration Parameters
-                Task: classification
-           Wine kind: pinot_noir
-            Datasets: pinot_noir_changins
-        Feature type: best_channel
-          Classifier: RFC
-             Repeats: 10
-           Normalize: True
-          Decimation: 10
-                Sync: False
- Year Classification: False
-              Region: origin
-             CV type: LOO
-            RT range: {'max': 30000, 'min': 0}
-    Confusion matrix: False
-2025-08-07 09:51:00 — INFO — Applying RT range: 0 to 2904 (capped at 2904)
-2025-08-07 10:04:15 — INFO — Mean Balanced Accuracy: 0.704 ± 0.457
-2025-08-07 10:07:47 — INFO — Mean Balanced Accuracy: 0.200 ± 0.400
-
-
-2025-08-07 10:22:04 — INFO — ------------------------ RUN SCRIPT -------------------------
-2025-08-07 10:22:04 — INFO — Configuration Parameters
-                Task: classification
-           Wine kind: pinot_noir
-            Datasets: pinot_noir_changins
-        Feature type: best_channel
-          Classifier: SGD
-             Repeats: 10
-           Normalize: True
-          Decimation: 10
-                Sync: False
- Year Classification: False
-              Region: origin
-             CV type: LOO
-            RT range: {'max': 30000, 'min': 0}
-    Confusion matrix: False
-2025-08-07 10:22:06 — INFO — Applying RT range: 0 to 2904 (capped at 2904)
-
-
-2025-08-07 10:22:58 — INFO — ------------------------ RUN SCRIPT -------------------------
-2025-08-07 10:22:58 — INFO — Configuration Parameters
-                Task: classification
-           Wine kind: pinot_noir
-            Datasets: pinot_noir_changins
-        Feature type: best_channel
-          Classifier: SGD
-             Repeats: 10
-           Normalize: True
-          Decimation: 10
-                Sync: False
- Year Classification: False
-              Region: winery
-             CV type: LOO
-            RT range: {'max': 30000, 'min': 0}
-    Confusion matrix: False
-2025-08-07 10:23:00 — INFO — Applying RT range: 0 to 2904 (capped at 2904)
-2025-08-07 10:44:42 — INFO — Mean Balanced Accuracy: 0.844 ± 0.362
-2025-08-07 11:07:57 — INFO — Mean Balanced Accuracy: 0.630 ± 0.483
-
-
-2025-08-07 11:08:52 — INFO — ------------------------ RUN SCRIPT -------------------------
-2025-08-07 11:08:52 — INFO — Configuration Parameters
-                Task: classification
-           Wine kind: pinot_noir
-            Datasets: pinot_noir_changins
-        Feature type: best_channel
-          Classifier: DTC
-             Repeats: 10
-           Normalize: True
-          Decimation: 10
-                Sync: False
- Year Classification: False
-              Region: winery
-             CV type: LOO
-            RT range: {'max': 30000, 'min': 0}
-    Confusion matrix: False
-2025-08-07 11:08:54 — INFO — Applying RT range: 0 to 2904 (capped at 2904)
-
-
-2025-08-07 11:11:10 — INFO — ------------------------ RUN SCRIPT -------------------------
-2025-08-07 11:11:10 — INFO — Configuration Parameters
-                Task: classification
-           Wine kind: pinot_noir
-            Datasets: pinot_noir_changins
-        Feature type: best_channel
-          Classifier: SVM
-             Repeats: 10
-           Normalize: True
-          Decimation: 10
-                Sync: False
- Year Classification: False
-              Region: origin
-             CV type: LOO
-            RT range: {'max': 30000, 'min': 0}
-    Confusion matrix: False
-2025-08-07 11:11:12 — INFO — Applying RT range: 0 to 2904 (capped at 2904)
-
-
-2025-08-07 11:11:59 — INFO — ------------------------ RUN SCRIPT -------------------------
-2025-08-07 11:11:59 — INFO — Configuration Parameters
-                Task: classification
-           Wine kind: pinot_noir
-            Datasets: pinot_noir_changins
-        Feature type: best_channel
-          Classifier: DTC
-             Repeats: 10
-           Normalize: True
-          Decimation: 10
-                Sync: False
- Year Classification: False
-              Region: origin
-             CV type: LOO
-            RT range: {'max': 30000, 'min': 0}
-    Confusion matrix: False
-2025-08-07 11:12:01 — INFO — Applying RT range: 0 to 2904 (capped at 2904)
-2025-08-07 11:23:46 — INFO — Mean Balanced Accuracy: 0.504 ± 0.500
-2025-08-07 12:06:30 — INFO — Mean Balanced Accuracy: 0.652 ± 0.476
-2025-08-07 12:20:49 — INFO — Mean Balanced Accuracy: 0.637 ± 0.481
-
-
-2025-08-07 12:27:19 — INFO — ------------------------ RUN SCRIPT -------------------------
-2025-08-07 12:27:19 — INFO — Configuration Parameters
-                Task: classification
-           Wine kind: pinot_noir
-            Datasets: pinot_noir_changins
-        Feature type: tic_tis
-          Classifier: RGC
-             Repeats: 10
-           Normalize: True
-          Decimation: 10
-                Sync: False
- Year Classification: False
-              Region: origin
-             CV type: LOO
-            RT range: {'max': 35000, 'min': 0}
-    Confusion matrix: False
-2025-08-07 12:27:21 — INFO — Applying RT range: 0 to 2904 (capped at 2904)
-
-
-2025-08-07 12:29:53 — INFO — ------------------------ RUN SCRIPT -------------------------
-2025-08-07 12:29:53 — INFO — Configuration Parameters
-                Task: classification
-           Wine kind: pinot_noir
-            Datasets: pinot_noir_changins
-        Feature type: tic_tis
-          Classifier: RGC
-             Repeats: 10
-           Normalize: True
-          Decimation: 10
-                Sync: False
- Year Classification: False
-              Region: origin
-             CV type: LOO
-            RT range: {'max': 35000, 'min': 0}
-    Confusion matrix: False
-2025-08-07 12:32:47 — INFO — Applying RT range: 0 to 2904 (capped at 2904)
-2025-08-07 12:38:48 — INFO — Mean Balanced Accuracy: 0.363 ± 0.481
-
-
-2025-08-07 12:47:12 — INFO — ------------------------ RUN SCRIPT -------------------------
-2025-08-07 12:47:12 — INFO — Configuration Parameters
-                Task: classification
-           Wine kind: pinot_noir
-            Datasets: pinot_noir_changins
-        Feature type: best_channel
-          Classifier: RGC
-             Repeats: 500
-           Normalize: True
-          Decimation: 10
-                Sync: False
- Year Classification: False
-              Region: winery
-             CV type: LOO
-            RT range: {'max': 35000, 'min': 0}
-    Confusion matrix: False
-2025-08-07 12:47:14 — INFO — Applying RT range: 0 to 2904 (capped at 2904)
-
-
-2025-08-07 12:56:02 — INFO — ------------------------ RUN SCRIPT -------------------------
-2025-08-07 12:56:02 — INFO — Configuration Parameters
-                Task: classification
-           Wine kind: pinot_noir
-            Datasets: pinot_noir_changins
-        Feature type: tic_tis
-          Classifier: RGC
-             Repeats: 500
-           Normalize: True
-          Decimation: 10
-                Sync: False
- Year Classification: False
-              Region: origin
-             CV type: LOO
-            RT range: {'max': 35000, 'min': 0}
-    Confusion matrix: False
-2025-08-07 13:03:50 — INFO — Applying RT range: 0 to 2904 (capped at 2904)
-2025-08-07 13:10:08 — INFO — Mean Balanced Accuracy: 0.719 ± 0.450
-
-
-2025-08-07 13:11:28 — INFO — ------------------------ RUN SCRIPT -------------------------
-2025-08-07 13:11:28 — INFO — Configuration Parameters
-                Task: classification
-           Wine kind: pinot_noir
-            Datasets: pinot_noir_changins
-        Feature type: tic_tis
-          Classifier: LDA
-             Repeats: 500
-           Normalize: True
-          Decimation: 10
-                Sync: False
- Year Classification: False
-              Region: origin
-             CV type: LOO
-            RT range: {'max': 35000, 'min': 0}
-    Confusion matrix: False
-2025-08-07 13:11:30 — INFO — Applying RT range: 0 to 2904 (capped at 2904)
-
-
-2025-08-07 13:11:56 — INFO — ------------------------ RUN SCRIPT -------------------------
-2025-08-07 13:11:56 — INFO — Configuration Parameters
-                Task: classification
-           Wine kind: pinot_noir
-            Datasets: pinot_noir_changins
-        Feature type: tic_tis
-          Classifier: RGC
-             Repeats: 500
-           Normalize: True
-          Decimation: 10
-                Sync: False
- Year Classification: False
-              Region: origin
-             CV type: LOO
-            RT range: {'max': 35000, 'min': 0}
-    Confusion matrix: False
-2025-08-07 13:11:58 — INFO — Applying RT range: 0 to 2904 (capped at 2904)
-2025-08-07 13:12:06 — INFO — Mean Balanced Accuracy: 0.859 ± 0.348
-
-
-2025-08-07 13:12:16 — INFO — ------------------------ RUN SCRIPT -------------------------
-2025-08-07 13:12:16 — INFO — Configuration Parameters
-                Task: classification
-           Wine kind: pinot_noir
-            Datasets: pinot_noir_changins
-        Feature type: tic
-          Classifier: RGC
-             Repeats: 500
-           Normalize: True
-          Decimation: 10
-                Sync: False
- Year Classification: False
-              Region: origin
-             CV type: LOO
-            RT range: {'max': 35000, 'min': 0}
-    Confusion matrix: False
-2025-08-07 13:12:19 — INFO — Applying RT range: 0 to 2904 (capped at 2904)
-2025-08-07 13:12:25 — INFO — Mean Balanced Accuracy: 0.859 ± 0.348
-
-
-2025-08-07 13:13:35 — INFO — ------------------------ RUN SCRIPT -------------------------
-2025-08-07 13:13:35 — INFO — Configuration Parameters
-                Task: classification
-           Wine kind: pinot_noir
-            Datasets: pinot_noir_changins
-        Feature type: best_channel
-          Classifier: LDA
-             Repeats: 500
-           Normalize: True
-          Decimation: 10
-                Sync: False
- Year Classification: False
-              Region: winery
-             CV type: LOO
-            RT range: {'max': 35000, 'min': 0}
-    Confusion matrix: False
-2025-08-07 13:13:40 — INFO — Applying RT range: 0 to 2904 (capped at 2904)
-2025-08-07 14:44:39 — INFO — Mean Balanced Accuracy: 0.726 ± 0.446
-
-
-2025-08-07 14:52:40 — INFO — ------------------------ RUN SCRIPT -------------------------
-2025-08-07 14:52:40 — INFO — Configuration Parameters
-                Task: classification
-           Wine kind: pinot_noir
-            Datasets: pinot_noir_changins
-        Feature type: best_channel
-          Classifier: LDA
-             Repeats: 500
-           Normalize: True
-          Decimation: 10
-                Sync: False
- Year Classification: False
-              Region: origin
-             CV type: LOO
-            RT range: {'max': 35000, 'min': 0}
-    Confusion matrix: False
-2025-08-07 14:52:42 — INFO — Applying RT range: 0 to 2904 (capped at 2904)
-2025-08-07 16:21:27 — INFO — Mean Balanced Accuracy: 0.815 ± 0.388
-
-
-2025-08-07 16:32:52 — INFO — ------------------------ RUN SCRIPT -------------------------
-2025-08-07 16:32:52 — INFO — Configuration Parameters
-                Task: classification
-           Wine kind: pinot_noir
-            Datasets: pinot_noir_changins
-        Feature type: tic_tis
-          Classifier: RGC
-             Repeats: 50
-           Normalize: True
-          Decimation: 10
-                Sync: False
- Year Classification: False
-              Region: winery
-             CV type: LOO
-            RT range: {'max': 35000, 'min': 0}
-    Confusion matrix: False
-2025-08-07 16:33:34 — INFO — Applying RT range: 0 to 2904 (capped at 2904)
-2025-08-07 16:34:29 — INFO — Mean Balanced Accuracy: 0.770 ± 0.421
-
-
-2025-08-11 09:59:02 — INFO — ------------------------ RUN SCRIPT -------------------------
-2025-08-11 09:59:02 — INFO — Configuration Parameters
-                Task: classification
-           Wine kind: pinot_noir
-            Datasets: pinot_noir_changins
-        Feature type: concat_channels
-          Classifier: LR
-             Repeats: 10
-           Normalize: True
-          Decimation: 10
-                Sync: False
- Year Classification: False
-              Region: winery
-             CV type: LOO
-            RT range: {'max': 30000, 'min': 0}
-    Confusion matrix: False
-2025-08-11 09:59:04 — INFO — Applying RT range: 0 to 2904 (capped at 2904)
-2025-08-11 10:35:53 — INFO — Mean Balanced Accuracy: 0.519 ± 0.500
-
-
-2025-08-11 10:37:00 — INFO — ------------------------ RUN SCRIPT -------------------------
-2025-08-11 10:37:00 — INFO — Configuration Parameters
-                Task: classification
-           Wine kind: pinot_noir
-            Datasets: pinot_noir_changins
-        Feature type: concat_channels
-          Classifier: LR
-             Repeats: 10
-           Normalize: True
-          Decimation: 10
-                Sync: False
- Year Classification: False
-              Region: origin
-             CV type: LOO
-            RT range: {'max': 30000, 'min': 0}
-    Confusion matrix: False
-2025-08-11 10:37:02 — INFO — Applying RT range: 0 to 2904 (capped at 2904)
-2025-08-11 10:55:55 — INFO — Mean Balanced Accuracy: 0.756 ± 0.430
-=======
 2025-08-14 10:45:16 — INFO — Applying RT range: 0 to 2904 (capped at 2904)
 2025-08-14 10:45:17 — INFO — === Iteration 1/1 | Active bins: 50 ===
 2025-08-14 10:45:26 — INFO — Accuracy: 0.770 ± 0.421
-2025-08-14 10:45:26 — INFO — Final Accuracy (no survival): 0.770
->>>>>>> f0a4b77a
+2025-08-14 10:45:26 — INFO — Final Accuracy (no survival): 0.770